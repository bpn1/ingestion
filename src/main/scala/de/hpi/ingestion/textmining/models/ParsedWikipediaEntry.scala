package de.hpi.ingestion.textmining.models

/**
  * Case class representing a Parsed Wikipedia article.
  *
  * @param title               title of the page
  * @param text                plain text of the page
  * @param textlinks           all links appearing in the text
  * @param templatelinks       all links appearing in Wikimarkup templates (e.g. infoboxes)
  * @param foundaliases        all aliases (of all links) found in the plain text
  * @param categorylinks       all links of category pages on the page
  * @param listlinks           all links appearing in lists
  * @param disambiguationlinks all links on this page if this page is a disambiguation page
  * @param linkswithcontext    all textlinks containing the term frequencies of their context
  * @param context             term frequencies of this articles plain text
  * @param extendedlinks       all occurrences of aliases of other links in this article
  */
case class ParsedWikipediaEntry(
	title: String,
	var text: Option[String] = None,
<<<<<<< HEAD
	var textlinks: List[Link] = List[Link](),
	var templatelinks: List[Link] = List[Link](),
	var foundaliases: List[String] = List[String](),
	var categorylinks: List[Link] = List[Link](),
	var listlinks: List[Link] = List[Link](),
	var disambiguationlinks: List[Link] = List[Link](),
	var linkswithcontext: List[Link] = List[Link](),
	var context: Map[String, Int] = Map[String, Int](),
	var extendedlinks: List[Link] = List[Link]()
=======
	var textlinks: List[Link] = Nil,
	var templatelinks: List[Link] = Nil,
	var foundaliases: List[String] = Nil,
	var categorylinks: List[Link] = Nil,
	var listlinks: List[Link] = Nil,
	var disambiguationlinks: List[Link] = Nil,
	var linkswithcontext: List[Link] = Nil,
	var context: Map[String, Int] = Map[String, Int](),
	var extendedlinks: List[Link] = Nil
>>>>>>> e122ddfe
) {
	def setText(t: String): Unit = text = Option(t)

	def getText(): String = text.getOrElse("")

	/**
	  * Concatenates all link lists extracted from the Wikipedia article.
	  *
	  * @return all links
	  */
	def allLinks(): List[Link] = {
		textlinks ++ templatelinks ++ categorylinks ++ listlinks ++ disambiguationlinks ++ extendedlinks
	}

	/**
	  * Executes a filter function on all link lists.
	  *
	  * @param filterFunction filter function
	  */
	def filterLinks(filterFunction: Link => Boolean): Unit = {
		textlinks = textlinks.filter(filterFunction)
		templatelinks = templatelinks.filter(filterFunction)
		categorylinks = categorylinks.filter(filterFunction)
		disambiguationlinks = disambiguationlinks.filter(filterFunction)
		listlinks = listlinks.filter(filterFunction)
		extendedlinks = extendedlinks.filter(filterFunction)
	}
}<|MERGE_RESOLUTION|>--- conflicted
+++ resolved
@@ -18,17 +18,6 @@
 case class ParsedWikipediaEntry(
 	title: String,
 	var text: Option[String] = None,
-<<<<<<< HEAD
-	var textlinks: List[Link] = List[Link](),
-	var templatelinks: List[Link] = List[Link](),
-	var foundaliases: List[String] = List[String](),
-	var categorylinks: List[Link] = List[Link](),
-	var listlinks: List[Link] = List[Link](),
-	var disambiguationlinks: List[Link] = List[Link](),
-	var linkswithcontext: List[Link] = List[Link](),
-	var context: Map[String, Int] = Map[String, Int](),
-	var extendedlinks: List[Link] = List[Link]()
-=======
 	var textlinks: List[Link] = Nil,
 	var templatelinks: List[Link] = Nil,
 	var foundaliases: List[String] = Nil,
@@ -38,7 +27,6 @@
 	var linkswithcontext: List[Link] = Nil,
 	var context: Map[String, Int] = Map[String, Int](),
 	var extendedlinks: List[Link] = Nil
->>>>>>> e122ddfe
 ) {
 	def setText(t: String): Unit = text = Option(t)
 

--- conflicted
+++ resolved
@@ -5,14 +5,9 @@
 import com.datastax.spark.connector._
 import org.apache.spark.rdd.RDD
 
-<<<<<<< HEAD
-import scala.io.Source
-
 /**
-  * Calculates document frequency over all articles.
+  * Calculates document frequencies over all articles.
   */
-=======
->>>>>>> 3e5842f3
 object DocumentFrequencyCounter {
 	val keyspace = "wikidumps"
 	val inputArticlesTablename = "parsedwikipedia"
@@ -21,6 +16,12 @@
 	val stem = true
 	val leastSignificantDocumentFrequency = 5
 
+	/**
+	  * Counts document frequencies while stemming and removing stopwords
+	  *
+	  * @param articles all parsed Wikipedia entries
+	  * @return RDD of document frequencies
+	  */
 	def countDocumentFrequencies(
 		articles: RDD[ParsedWikipediaEntry]
 	): RDD[DocumentFrequency] = {
@@ -32,6 +33,13 @@
 			.map(DocumentFrequency.tupled)
 	}
 
+	/**
+	  * Filters all document frequencies that do not meet the threshold
+	  *
+	  * @param documentFrequencies document frequencies to be filtered
+	  * @param threshold           minimum amount of occurrences in documents
+	  * @return filtered document frequencies
+	  */
 	def filterDocumentFrequencies(
 		documentFrequencies: RDD[DocumentFrequency],
 		threshold: Int

--- conflicted
+++ resolved
@@ -1442,9 +1442,8 @@
 		LocalTrieBuilder.serializeTrie(aliasStream, trieStream)
 		new ByteArrayInputStream(trieStream.toByteArray)
 	}
-
-<<<<<<< HEAD
-	def linkExtenderPagesSet(): Set[Page] = {
+  
+  def linkExtenderPagesSet(): Set[Page] = {
 		Set(
 			Page("Audi", Map("Audi AG" -> 10, "Audi" -> 10, "VW" -> 1)),
 			Page("Bayern", Map("Bayern" -> 1)),
@@ -1617,8 +1616,9 @@
 				)
 			)
 		)
-=======
-	def featureEntries(): List[FeatureEntry] = {
+  }
+  
+  def featureEntries(): List[FeatureEntry] = {
 		List(
 			FeatureEntry("a", "b", 0.1, 0.2, 0.8, true),
 			FeatureEntry("c", "d", 0.4, 0.0, 0.7, false),
@@ -1669,7 +1669,6 @@
 			("Wort 2", List(Link("Zwillinge", "Zwillinge", Option(7)))),
 			("Wort 3", Nil),
 			("", Nil))
->>>>>>> e122ddfe
 	}
 
 	def wikidataEntities(): List[WikiDataEntity] = {

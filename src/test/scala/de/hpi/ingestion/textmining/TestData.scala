package de.hpi.ingestion.textmining

import java.io.{ByteArrayInputStream, ByteArrayOutputStream}
import java.net.URI
import org.jsoup.nodes.Element

import de.hpi.ingestion.dataimport.wikidata.models.WikiDataEntity
import de.hpi.ingestion.dataimport.wikipedia.models.WikipediaEntry
import org.apache.spark.SparkContext
import org.apache.spark.rdd.RDD
import de.hpi.ingestion.textmining.models._

import scala.io.{BufferedSource, Source}

// scalastyle:off number.of.methods
// scalastyle:off line.size.limit
// scalastyle:off method.length
// scalastyle:off file.size.limit

object TestData {

	def testSentences(): List[String] = {
		List(
			"This is a test sentence.",
			"Streitberg ist einer von sechs Ortsteilen der Gemeinde Brachttal, Main-Kinzig-Kreis in Hessen.",
			"Links: Audi, Brachttal, historisches Jahr.\nKeine Links: Hessen, Main-Kinzig-Kreis, Büdinger Wald, Backfisch und nochmal Hessen.")
	}

	def tokenizedTestSentences(): List[List[String]] = {
		List(
			List("This", "is", "a", "test", "sentence"),
			List("Streitberg", "ist", "einer", "von", "sechs", "Ortsteilen", "der", "Gemeinde", "Brachttal", "Main-Kinzig-Kreis", "in", "Hessen"),
			List("Links", "Audi", "Brachttal", "historisches", "Jahr", "Keine", "Links", "Hessen", "Main-Kinzig-Kreis", "Büdinger", "Wald", "Backfisch", "und", "nochmal", "Hessen"))
	}

	def filteredTokenizedSentences(): List[List[String]] = {
		List(
			List("This", "is", "a", "test", "sentence"),
			List("Streitberg", "Ortsteilen", "Gemeinde", "Brachttal", "Main-Kinzig-Kreis", "Hessen"),
			List("Audi", "Brachttal", "historisches", "Jahr", "Hessen", "Main-Kinzig-Kreis", "Büdinger", "Wald", "Backfisch", "nochmal", "Hessen"))
	}

	def stemmedTokenizedSentences(): List[List[String]] = {
		List(
			List("thi", "is", "a", "test", "sentenc"),
			List("streitberg", "ist", "ein", "von", "sech", "ortsteil", "der", "gemei", "brachttal", "main-kinzig-kreis", "in", "hess"),
			List("link", "audi", "brachttal", "historisch", "jahr", "kein", "link", "hess", "main-kinzig-kreis", "buding", "wald", "backfisch", "und", "nochmal", "hess"))
	}

	def stemmedAndFilteredSentences(): List[List[String]] = {
		List(
			List("thi", "is", "a", "test", "sentenc"),
			List("streitberg", "ortsteil", "gemei", "brachttal", "main-kinzig-kreis", "hess"),
			List("audi", "brachttal", "historisch", "jahr", "hess", "main-kinzig-kreis", "buding", "wald", "backfisch", "nochmal", "hess"))
	}

	def reversedSentences(): List[String] = {
		List(
			"This is a test sentence",
			"Streitberg ist einer von sechs Ortsteilen der Gemeinde Brachttal Main-Kinzig-Kreis in Hessen",
			"Links Audi Brachttal historisches Jahr Keine Links Hessen Main-Kinzig-Kreis Büdinger Wald Backfisch und nochmal Hessen")
	}


	def allAliasesTestRDD(sc: SparkContext): RDD[String] = {
		sc.parallelize(List(
			"Audi",
			"Brachttal",
			"Main-Kinzig-Kreis",
			"Hessen",
			"1377",
			"Büdinger Wald",
			"Backfisch",
			"Streitberg",
			"historisches Jahr"))
			.sortBy(identity)
	}

	def parsedWikipediaTestSet(): Set[ParsedWikipediaEntry] = {
		Set(
			ParsedWikipediaEntry("Audi Test mit Link", Option("Hier ist Audi verlinkt."),
				List(
					Link("Audi", "Audi", Option(9))
				),
				List(),
				List("Audi")),
			ParsedWikipediaEntry("Audi Test ohne Link", Option("Hier ist Audi nicht verlinkt."),
				List(),
				List(),
				List("Audi")),
			ParsedWikipediaEntry("Streitberg (Brachttal)", Option("""Streitberg ist einer von sechs Ortsteilen der Gemeinde Brachttal, Main-Kinzig-Kreis in Hessen. Es ist zugleich der kleinste Ortsteil mit einer Einwohnerzahl von ca. 270. Die erste nachweisliche Erwähnung stammt aus dem Jahre 1377. Im Jahre 1500 ist von Stridberg die Rede, ein Jahr später taucht die Bezeichnung Streidtburgk auf und weitere Namensvarianten sind Stripurgk (1528) und Steytberg (1554). Danach hat sich der Ortsname Streitberg eingebürgert. Vom Mittelalter bis ins 19. Jahrhundert hatte der Ort Waldrechte (Holz- und Huterechte) im Büdinger Wald."""),
				List(
					Link("Brachttal", "Brachttal", Option(55)),
					Link("Main-Kinzig-Kreis", "Main-Kinzig-Kreis", Option(66)),
					Link("Hessen", "Hessen", Option(87)),
					Link("1377", "1377", Option(225)),
					Link("Büdinger Wald", "Büdinger Wald", Option(546))
				),
				List(),
				List("Streitberg", "Brachttal", "Main-Kinzig-Kreis", "Hessen", "1377", "Büdinger Wald")),
			ParsedWikipediaEntry("Testartikel", Option("Links: Audi, Brachttal, historisches Jahr.\nKeine Links: Hessen, Main-Kinzig-Kreis, Büdinger Wald, Backfisch und nochmal Hessen."),
				List(
					Link("Audi", "Audi", Option(7)),
					Link("Brachttal", "Brachttal", Option(13)),
					Link("historisches Jahr", "1377", Option(24))
				),
				List(),
				List("Audi", "Brachttal", "historisches Jahr", "Hessen", "Main-Kinzig-Kreis", "Büdinger Wald", "Backfisch")))
	}

	def articlesWithContextTestSet(): Set[ParsedWikipediaEntry] = {
		Set(
			ParsedWikipediaEntry("Audi Test mit Link", Option("Hier ist Audi verlinkt."),
				List(
					Link("Audi", "Audi", Option(9))
				),
				List(),
				List("Audi"),
				context = Map("audi" -> 1, "verlink" -> 1)
			),
			ParsedWikipediaEntry("Audi Test ohne Link", Option("Hier ist Audi nicht verlinkt."),
				List(),
				List(),
				List("Audi"),
				context = Map("audi" -> 1, "verlink" -> 1)
			),
			ParsedWikipediaEntry("Testartikel", Option("Links: Audi, Brachttal, historisches Jahr.\nKeine Links: Hessen, Main-Kinzig-Kreis, Büdinger Wald, Backfisch und nochmal Hessen."),
				List(
					Link("Audi", "Audi", Option(7)),
					Link("Brachttal", "Brachttal", Option(13)),
					Link("historisches Jahr", "1377", Option(24))
				),
				List(),
				List("Audi", "Brachttal", "historisches Jahr", "Hessen", "Main-Kinzig-Kreis", "Büdinger Wald", "Backfisch"),
				context = Map("audi" -> 1, "brachttal" -> 1, "historisch" -> 1, "jahr" -> 1, "hess" -> 2, "main-kinzig-kreis" -> 1, "buding" -> 1, "wald" -> 1, "backfisch" -> 1, "nochmal" -> 1)))
	}

	def linksWithContextsTestSet(): Set[Link] = {
		Set(
			Link("Audi", "Audi", Option(9), Map("verlink" -> 1)),
			Link("Brachttal", "Brachttal", Option(55), Map("einwohnerzahl" -> 1, "nachweislich" -> 1, "erwahnung" -> 1, "ortsteil" -> 2, "270" -> 1, "kleinst" -> 1, "hess" -> 1, "gemei" -> 1, "main-kinzig-kreis" -> 1, "streitberg" -> 1)),
			Link("Main-Kinzig-Kreis", "Main-Kinzig-Kreis", Option(66), Map("einwohnerzahl" -> 1, "brachttal" -> 1, "nachweislich" -> 1, "erwahnung" -> 1, "ortsteil" -> 2, "270" -> 1, "kleinst" -> 1, "stamm" -> 1, "hess" -> 1, "gemei" -> 1, "streitberg" -> 1)),
			Link("Hessen", "Hessen", Option(87), Map("einwohnerzahl" -> 1, "brachttal" -> 1, "nachweislich" -> 1, "erwahnung" -> 1, "ortsteil" -> 2, "270" -> 1, "kleinst" -> 1, "stamm" -> 1, "gemei" -> 1, "main-kinzig-kreis" -> 1, "streitberg" -> 1)),
			Link("1377", "1377", Option(225), Map("einwohnerzahl" -> 1, "streidtburgk" -> 1, "nachweislich" -> 1, "erwahnung" -> 1, "ortsteil" -> 1, "bezeichnung" -> 1, "jahr" -> 3, "270" -> 1, "stridberg" -> 1, "kleinst" -> 1, "stamm" -> 1, "tauch" -> 1, "1500" -> 1, "namensvaria" -> 1, "red" -> 1)),
			Link("Büdinger Wald", "Büdinger Wald", Option(546), Map("waldrech" -> 1, "19" -> 1, "ort" -> 1, "jahrhu" -> 1, "-lrb-" -> 1, "huterech" -> 1, "eingeburg" -> 1, "-" -> 1, "-rrb-" -> 1, "holx" -> 1, "ortsnam" -> 1, "streitberg" -> 1, "mittelal" -> 1)),
			Link("Audi", "Audi", Option(7), Map("brachttal" -> 1, "historisch" -> 1, "jahr" -> 1, "hess" -> 2, "main-kinzig-kreis" -> 1, "buding" -> 1, "wald" -> 1, "backfisch" -> 1, "nochmal" -> 1)),
			Link("Brachttal", "Brachttal", Option(13), Map("audi" -> 1, "historisch" -> 1, "jahr" -> 1, "hess" -> 2, "main-kinzig-kreis" -> 1, "buding" -> 1, "wald" -> 1, "backfisch" -> 1, "nochmal" -> 1)),
			Link("historisches Jahr", "1377", Option(24), Map("audi" -> 1, "brachttal" -> 1, "hess" -> 2, "main-kinzig-kreis" -> 1, "buding" -> 1, "wald" -> 1, "backfisch" -> 1, "nochmal" -> 1)))
	}

	def articlesWithLinkContextsTestSet(): Set[ParsedWikipediaEntry] = {
		Set(
			ParsedWikipediaEntry("Audi Test mit Link", Option("Hier ist Audi verlinkt."),
				List(
					Link("Audi", "Audi", Option(9))
				),
				List(),
				List("Audi"),
				linkswithcontext = List(Link("Audi", "Audi", Option(9), Map("verlink" -> 1)))
			),
			ParsedWikipediaEntry("Audi Test ohne Link", Option("Hier ist Audi nicht verlinkt."),
				List(),
				List(),
				List("Audi"),
				linkswithcontext = List()
			),
			ParsedWikipediaEntry("Streitberg (Brachttal)", Option("""Streitberg ist einer von sechs Ortsteilen der Gemeinde Brachttal, Main-Kinzig-Kreis in Hessen. Es ist zugleich der kleinste Ortsteil mit einer Einwohnerzahl von ca. 270. Die erste nachweisliche Erwähnung stammt aus dem Jahre 1377. Im Jahre 1500 ist von Stridberg die Rede, ein Jahr später taucht die Bezeichnung Streidtburgk auf und weitere Namensvarianten sind Stripurgk (1528) und Steytberg (1554). Danach hat sich der Ortsname Streitberg eingebürgert. Vom Mittelalter bis ins 19. Jahrhundert hatte der Ort Waldrechte (Holz- und Huterechte) im Büdinger Wald."""),
				List(
					Link("Brachttal", "Brachttal", Option(55)),
					Link("Main-Kinzig-Kreis", "Main-Kinzig-Kreis", Option(66)),
					Link("Hessen", "Hessen", Option(87)),
					Link("1377", "1377", Option(225)),
					Link("Büdinger Wald", "Büdinger Wald", Option(546))
				),
				List(),
				List("Streitberg", "Brachttal", "Main-Kinzig-Kreis", "Hessen", "1377", "Büdinger Wald"),
				linkswithcontext = List(
					Link("Brachttal", "Brachttal", Option(55), Map("einwohnerzahl" -> 1, "nachweislich" -> 1, "erwahnung" -> 1, "ortsteil" -> 2, "270" -> 1, "kleinst" -> 1, "hess" -> 1, "gemei" -> 1, "main-kinzig-kreis" -> 1, "streitberg" -> 1)),
					Link("Main-Kinzig-Kreis", "Main-Kinzig-Kreis", Option(66), Map("einwohnerzahl" -> 1, "brachttal" -> 1, "nachweislich" -> 1, "erwahnung" -> 1, "ortsteil" -> 2, "270" -> 1, "kleinst" -> 1, "stamm" -> 1, "hess" -> 1, "gemei" -> 1, "streitberg" -> 1)),
					Link("Hessen", "Hessen", Option(87), Map("einwohnerzahl" -> 1, "brachttal" -> 1, "nachweislich" -> 1, "erwahnung" -> 1, "ortsteil" -> 2, "270" -> 1, "kleinst" -> 1, "stamm" -> 1, "gemei" -> 1, "main-kinzig-kreis" -> 1, "streitberg" -> 1)),
					Link("1377", "1377", Option(225), Map("einwohnerzahl" -> 1, "streidtburgk" -> 1, "nachweislich" -> 1, "erwahnung" -> 1, "ortsteil" -> 1, "bezeichnung" -> 1, "jahr" -> 3, "270" -> 1, "stridberg" -> 1, "kleinst" -> 1, "stamm" -> 1, "tauch" -> 1, "1500" -> 1, "namensvaria" -> 1, "red" -> 1)),
					Link("Büdinger Wald", "Büdinger Wald", Option(546), Map("waldrech" -> 1, "19" -> 1, "ort" -> 1, "jahrhu" -> 1, "-lrb-" -> 1, "huterech" -> 1, "eingeburg" -> 1, "-" -> 1, "-rrb-" -> 1, "holx" -> 1, "ortsnam" -> 1, "streitberg" -> 1, "mittelal" -> 1)))
			),
			ParsedWikipediaEntry("Testartikel", Option("Links: Audi, Brachttal, historisches Jahr.\nKeine Links: Hessen, Main-Kinzig-Kreis, Büdinger Wald, Backfisch und nochmal Hessen."),
				List(
					Link("Audi", "Audi", Option(7)),
					Link("Brachttal", "Brachttal", Option(13)),
					Link("historisches Jahr", "1377", Option(24))
				),
				List(),
				List("Audi", "Brachttal", "historisches Jahr", "Hessen", "Main-Kinzig-Kreis", "Büdinger Wald", "Backfisch"),
				linkswithcontext = List(
					Link("Audi", "Audi", Option(7), Map("brachttal" -> 1, "historisch" -> 1, "jahr" -> 1, "hess" -> 2, "main-kinzig-kreis" -> 1, "buding" -> 1, "wald" -> 1, "backfisch" -> 1, "nochmal" -> 1)),
					Link("Brachttal", "Brachttal", Option(13), Map("audi" -> 1, "historisch" -> 1, "jahr" -> 1, "hess" -> 2, "main-kinzig-kreis" -> 1, "buding" -> 1, "wald" -> 1, "backfisch" -> 1, "nochmal" -> 1)),
					Link("historisches Jahr", "1377", Option(24), Map("audi" -> 1, "brachttal" -> 1, "hess" -> 2, "main-kinzig-kreis" -> 1, "buding" -> 1, "wald" -> 1, "backfisch" -> 1, "nochmal" -> 1)))
			))
	}

	def articlesWithCompleteContexts(): Set[ParsedWikipediaEntry] = {
		Set(
			ParsedWikipediaEntry("Audi Test mit Link", Option("Hier ist Audi verlinkt."),
				List(
					Link("Audi", "Audi", Option(9))
				),
				List(),
				List("Audi"),
				linkswithcontext = List(Link("Audi", "Audi", Option(9), Map("verlink" -> 1))),
				context = Map("audi" -> 1, "verlink" -> 1)
			),
			ParsedWikipediaEntry("Audi Test ohne Link", Option("Hier ist Audi nicht verlinkt."),
				List(),
				List(),
				List("Audi"),
				linkswithcontext = List(),
				context = Map("audi" -> 1, "verlink" -> 1)
			),
			ParsedWikipediaEntry("Streitberg (Brachttal)", Option("""Streitberg ist einer von sechs Ortsteilen der Gemeinde Brachttal, Main-Kinzig-Kreis in Hessen. Es ist zugleich der kleinste Ortsteil mit einer Einwohnerzahl von ca. 270. Die erste nachweisliche Erwähnung stammt aus dem Jahre 1377. Im Jahre 1500 ist von Stridberg die Rede, ein Jahr später taucht die Bezeichnung Streidtburgk auf und weitere Namensvarianten sind Stripurgk (1528) und Steytberg (1554). Danach hat sich der Ortsname Streitberg eingebürgert. Vom Mittelalter bis ins 19. Jahrhundert hatte der Ort Waldrechte (Holz- und Huterechte) im Büdinger Wald."""),
				List(
					Link("Brachttal", "Brachttal", Option(55)),
					Link("Main-Kinzig-Kreis", "Main-Kinzig-Kreis", Option(66)),
					Link("Hessen", "Hessen", Option(87)),
					Link("1377", "1377", Option(225)),
					Link("Büdinger Wald", "Büdinger Wald", Option(546))
				),
				List(),
				List("Streitberg", "Brachttal", "Main-Kinzig-Kreis", "Hessen", "1377", "Büdinger Wald"),
				linkswithcontext = List(
					Link("Brachttal", "Brachttal", Option(55), Map("einwohnerzahl" -> 1, "nachweislich" -> 1, "erwahnung" -> 1, "ortsteil" -> 2, "270" -> 1, "kleinst" -> 1, "hess" -> 1, "gemei" -> 1, "main-kinzig-kreis" -> 1, "streitberg" -> 1)),
					Link("Main-Kinzig-Kreis", "Main-Kinzig-Kreis", Option(66), Map("einwohnerzahl" -> 1, "brachttal" -> 1, "nachweislich" -> 1, "erwahnung" -> 1, "ortsteil" -> 2, "270" -> 1, "kleinst" -> 1, "stamm" -> 1, "hess" -> 1, "gemei" -> 1, "streitberg" -> 1)),
					Link("Hessen", "Hessen", Option(87), Map("einwohnerzahl" -> 1, "brachttal" -> 1, "nachweislich" -> 1, "erwahnung" -> 1, "ortsteil" -> 2, "270" -> 1, "kleinst" -> 1, "stamm" -> 1, "gemei" -> 1, "main-kinzig-kreis" -> 1, "streitberg" -> 1)),
					Link("1377", "1377", Option(225), Map("einwohnerzahl" -> 1, "streidtburgk" -> 1, "nachweislich" -> 1, "erwahnung" -> 1, "ortsteil" -> 1, "bezeichnung" -> 1, "jahr" -> 3, "270" -> 1, "stridberg" -> 1, "kleinst" -> 1, "stamm" -> 1, "tauch" -> 1, "1500" -> 1, "namensvaria" -> 1, "red" -> 1)),
					Link("Büdinger Wald", "Büdinger Wald", Option(546), Map("waldrech" -> 1, "19" -> 1, "ort" -> 1, "jahrhu" -> 1, "-lrb-" -> 1, "huterech" -> 1, "eingeburg" -> 1, "-" -> 1, "-rrb-" -> 1, "holx" -> 1, "ortsnam" -> 1, "streitberg" -> 1, "mittelal" -> 1))),
				context = Map("1554" -> 1, "waldrech" -> 1, "einwohnerzahl" -> 1, "streidtburgk" -> 1, "19" -> 1, "brachttal" -> 1, "ort" -> 1, "jahrhu" -> 1, "nachweislich" -> 1, "-lrb-" -> 3, "huterech" -> 1, "eingeburg" -> 1, "steytberg" -> 1, "erwahnung" -> 1, "ortsteil" -> 2, "bezeichnung" -> 1, "jahr" -> 3, "270" -> 1, "-" -> 1, "stridberg" -> 1, "kleinst" -> 1, "-rrb-" -> 3, "stamm" -> 1, "hess" -> 1, "holx" -> 1, "buding" -> 1, "tauch" -> 1, "stripurgk" -> 1, "1500" -> 1, "gemei" -> 1, "1377" -> 1, "wald" -> 1, "main-kinzig-kreis" -> 1, "1528" -> 1, "namensvaria" -> 1, "ortsnam" -> 1, "streitberg" -> 2, "mittelal" -> 1, "red" -> 1)
			),
			ParsedWikipediaEntry("Testartikel", Option("Links: Audi, Brachttal, historisches Jahr.\nKeine Links: Hessen, Main-Kinzig-Kreis, Büdinger Wald, Backfisch und nochmal Hessen."),
				List(
					Link("Audi", "Audi", Option(7)),
					Link("Brachttal", "Brachttal", Option(13)),
					Link("historisches Jahr", "1377", Option(24))
				),
				List(),
				List("Audi", "Brachttal", "historisches Jahr", "Hessen", "Main-Kinzig-Kreis", "Büdinger Wald", "Backfisch"),
				linkswithcontext = List(
					Link("Audi", "Audi", Option(7), Map("brachttal" -> 1, "historisch" -> 1, "jahr" -> 1, "hess" -> 2, "main-kinzig-kreis" -> 1, "buding" -> 1, "wald" -> 1, "backfisch" -> 1, "nochmal" -> 1)),
					Link("Brachttal", "Brachttal", Option(13), Map("audi" -> 1, "historisch" -> 1, "jahr" -> 1, "hess" -> 2, "main-kinzig-kreis" -> 1, "buding" -> 1, "wald" -> 1, "backfisch" -> 1, "nochmal" -> 1)),
					Link("historisches Jahr", "1377", Option(24), Map("audi" -> 1, "brachttal" -> 1, "hess" -> 2, "main-kinzig-kreis" -> 1, "buding" -> 1, "wald" -> 1, "backfisch" -> 1, "nochmal" -> 1))),
				context = Map("audi" -> 1, "brachttal" -> 1, "historisch" -> 1, "jahr" -> 1, "hess" -> 2, "main-kinzig-kreis" -> 1, "buding" -> 1, "wald" -> 1, "backfisch" -> 1, "nochmal" -> 1)
			))
	}


	def linkContextsTfidf(): Set[(Link, Map[String, Double])] = {
		// retrieved from 4 documents
		val tf1df1 = 0.6020599913279624
		val tf1df2 = 0.3010299956639812
		val tf1df3 = 0.12493873660829993
		val tf2df1 = 1.2041199826559248
		val tf2df2 = 0.6020599913279624
		val tf3df2 = 0.9030899869919435
		Set(
			(Link("Audi", "Audi", Option(9)), Map("verlink" -> tf1df2)),
			(Link("Brachttal", "Brachttal", Option(55)), Map("einwohnerzahl" -> tf1df1, "nachweislich" -> tf1df1, "erwahnung" -> tf1df1, "ortsteil" -> tf2df1, "270" -> tf1df1, "kleinst" -> tf1df1, "hess" -> tf1df2, "gemei" -> tf1df1, "main-kinzig-kreis" -> tf1df2, "streitberg" -> tf1df1)),
			(Link("Main-Kinzig-Kreis", "Main-Kinzig-Kreis", Option(66)), Map("einwohnerzahl" -> tf1df1, "brachttal" -> tf1df2, "nachweislich" -> tf1df1, "erwahnung" -> tf1df1, "ortsteil" -> tf2df1, "270" -> tf1df1, "kleinst" -> tf1df1, "stamm" -> tf1df1, "hess" -> tf1df2, "gemei" -> tf1df1, "streitberg" -> tf1df1)),
			(Link("Hessen", "Hessen", Option(87)), Map("einwohnerzahl" -> tf1df1, "brachttal" -> tf1df2, "nachweislich" -> tf1df1, "erwahnung" -> tf1df1, "ortsteil" -> tf2df1, "270" -> tf1df1, "kleinst" -> tf1df1, "stamm" -> tf1df1, "gemei" -> tf1df1, "main-kinzig-kreis" -> tf1df2, "streitberg" -> tf1df1)),
			(Link("1377", "1377", Option(225)), Map("einwohnerzahl" -> tf1df1, "streidtburgk" -> tf1df1, "nachweislich" -> tf1df1, "erwahnung" -> tf1df1, "ortsteil" -> tf1df1, "bezeichnung" -> tf1df1, "jahr" -> tf3df2, "270" -> tf1df1, "stridberg" -> tf1df1, "kleinst" -> tf1df1, "stamm" -> tf1df1, "tauch" -> tf1df1, "1500" -> tf1df1, "namensvaria" -> tf1df1, "red" -> tf1df1)),
			(Link("Büdinger Wald", "Büdinger Wald", Option(546)), Map("waldrech" -> tf1df1, "19" -> tf1df1, "ort" -> tf1df1, "jahrhu" -> tf1df1, "-lrb-" -> tf1df1, "huterech" -> tf1df1, "eingeburg" -> tf1df1, "-" -> tf1df1, "-rrb-" -> tf1df1, "holx" -> tf1df1, "ortsnam" -> tf1df1, "streitberg" -> tf1df1, "mittelal" -> tf1df1)),
			(Link("Audi", "Audi", Option(7)), Map("brachttal" -> tf1df2, "historisch" -> tf1df1, "jahr" -> tf1df2, "hess" -> tf2df2, "main-kinzig-kreis" -> tf1df2, "buding" -> tf1df2, "wald" -> tf1df2, "backfisch" -> tf1df1, "nochmal" -> tf1df1)),
			(Link("Brachttal", "Brachttal", Option(13)), Map("audi" -> tf1df3, "historisch" -> tf1df1, "jahr" -> tf1df2, "hess" -> tf2df2, "main-kinzig-kreis" -> tf1df2, "buding" -> tf1df2, "wald" -> tf1df2, "backfisch" -> tf1df1, "nochmal" -> tf1df1)),
			(Link("historisches Jahr", "1377", Option(24)), Map("audi" -> tf1df3, "brachttal" -> tf1df2, "hess" -> tf2df2, "main-kinzig-kreis" -> tf1df2, "buding" -> tf1df2, "wald" -> tf1df2, "backfisch" -> tf1df1, "nochmal" -> tf1df1)))
	}

	def termFrequenciesTestSet(): Set[(String, Bag[String, Int])] = {
		Set(
			("Audi Test mit Link", Bag("audi" -> 1, "verlink" -> 1)),
			("Audi Test ohne Link", Bag("audi" -> 1, "verlink" -> 1)),
			("Testartikel", Bag("audi" -> 1, "brachttal" -> 1, "historisch" -> 1, "jahr" -> 1, "hess" -> 2, "main-kinzig-kreis" -> 1, "buding" -> 1, "wald" -> 1, "backfisch" -> 1, "nochmal" -> 1)))
	}

	def aliasOccurrencesInArticlesTestRDD(sc: SparkContext): RDD[AliasOccurrencesInArticle] = {
		sc.parallelize(List(
			AliasOccurrencesInArticle(Set("Audi"), Set()),
			AliasOccurrencesInArticle(Set(), Set("Audi")),
			AliasOccurrencesInArticle(Set("Brachttal", "Main-Kinzig-Kreis", "Hessen", "1377", "Büdinger Wald"), Set("Streitberg")),
			AliasOccurrencesInArticle(Set("Audi", "Brachttal", "historisches Jahr"), Set("Hessen", "Main-Kinzig-Kreis", "Büdinger Wald", "Backfisch"))
		))
	}

	def startAliasCounterTestRDD(sc: SparkContext): RDD[Alias] = {
		sc.parallelize(List(
			Alias("Audi", Map(), 1, 1),
			Alias("Audi", Map(), 1, 1),
			Alias("Audi", Map(), 0, 1),
			Alias("Brachttal", Map(), 1, 1),
			Alias("Brachttal", Map(), 1, 1),
			Alias("Main-Kinzig-Kreis", Map(), 1, 1),
			Alias("Main-Kinzig-Kreis", Map(), 0, 1),
			Alias("Hessen", Map(), 1, 1),
			Alias("Hessen", Map(), 0, 1),
			Alias("1377", Map(), 1, 1),
			Alias("Büdinger Wald", Map(), 1, 1),
			Alias("Büdinger Wald", Map(), 0, 1),
			Alias("Backfisch", Map(), 0, 1),
			Alias("Streitberg", Map(), 0, 1),
			Alias("historisches Jahr", Map(), 1, 1)
		))
	}

	def countedAliasesTestRDD(sc: SparkContext): RDD[Alias] = {
		sc.parallelize(List(
			Alias("Audi", Map(), 2, 3),
			Alias("Brachttal", Map(), 2, 2),
			Alias("Main-Kinzig-Kreis", Map(), 1, 2),
			Alias("Hessen", Map(), 1, 2),
			Alias("1377", Map(), 1, 1),
			Alias("Büdinger Wald", Map(), 1, 2),
			Alias("Backfisch", Map(), 0, 1),
			Alias("Streitberg", Map(), 0, 1),
			Alias("historisches Jahr", Map(), 1, 1)
		))
	}

	def linksSet(): Set[Alias] = {
		Set(
			Alias("Audi", Map("Audi" -> 2)),
			Alias("Brachttal", Map("Brachttal" -> 2)),
			Alias("Main-Kinzig-Kreis", Map("Main-Kinzig-Kreis" -> 1)),
			Alias("Hessen", Map("Hessen" -> 1)),
			Alias("1377", Map("1377" -> 1)),
			Alias("Büdinger Wald", Map("Büdinger Wald" -> 1)),
			Alias("historisches Jahr", Map("1337" -> 1))
		)
	}

	def aliasCountsSet(): Set[(String, Int, Int)] = {
		Set(
			("Audi", 2, 3),
			("Brachttal", 2, 2),
			("Main-Kinzig-Kreis", 1, 2),
			("Hessen", 1, 2),
			("1377", 1, 1),
			("Büdinger Wald", 1, 2),
			("Backfisch", 0, 1),
			("Streitberg", 0, 1),
			("historisches Jahr", 1, 1))
	}

	def linkProbabilitiesTestRDD(sc: SparkContext): RDD[(String, Double)] = {
		sc.parallelize(List(
			("Audi", 2.0 / 3),
			("Brachttal", 1.0),
			("Main-Kinzig-Kreis", 1.0 / 2),
			("Hessen", 1.0 / 2),
			("1377", 1.0),
			("Büdinger Wald", 1.0 / 2),
			("Backfisch", 0.0),
			("Streitberg", 0.0),
			("historisches Jahr", 1.0)))
			.sortBy(_._1)
	}

	def allPageNamesTestRDD(sc: SparkContext): RDD[String] = {
		sc.parallelize(List(
			"Brachttal",
			"Main-Kinzig-Kreis",
			"Hessen",
			"1377",
			"Büdinger Wald",
			"Audi"))
			.sortBy(identity)
	}

	def allPageNamesOfTestArticleList(): Set[String] = {
		Set(
			"Audi",
			"Brachttal",
			"1377")
	}

	def articleContextwordSets(): Map[String, Set[String]] = {
		Map(
			"Testartikel" -> Set("Links", "Audi", "Brachttal", "historisches", "Jahr", "Keine",
				"Main-Kinzig-Kreis", "Büdinger", "Wald", "Backfisch", "und", "nochmal", "Hessen"),
			"Streitberg (Brachttal)" ->
				Set("Streitberg", "ist", "einer", "von", "sechs", "Ortsteilen", "der", "Gemeinde",
					"Im", "Jahre", "1500", "ist", "von", "Stridberg", "die", "Vom", "Mittelalter",
					"bis", "ins", "Jahrhundert", "hatte", "der", "Ort", "Waldrechte"))
	}

	def documentFrequenciesTestSet(): Set[DocumentFrequency] = {
		Set(
			DocumentFrequency("audi", 3),
			DocumentFrequency("backfisch", 1)
		)
	}

	def filteredDocumentFrequenciesTestList(): List[DocumentFrequency] = {
		List(
			DocumentFrequency("audi", 3)
		)
	}

	def requestedDocumentFrequenciesTestSet(): Set[DocumentFrequency] = {
		Set(
			DocumentFrequency("audi", 3),
			DocumentFrequency("backfisch", 2)
		)
	}

	def unstemmedDocumentFrequenciesTestSet(): Set[DocumentFrequency] = {
		Set(
			DocumentFrequency("Audi", 3),
			DocumentFrequency("Backfisch", 1),
			DocumentFrequency("ist", 3),
			DocumentFrequency("und", 2),
			DocumentFrequency("zugleich", 1),
			DocumentFrequency("einer", 2),
			DocumentFrequency("ein", 2),
			DocumentFrequency("Einer", 1),
			DocumentFrequency("Ein", 1))
	}

	def incorrectStemmedDocumentFrequenciesTestSet(): Set[DocumentFrequency] = {
		// This test case is wrong, since there are only 4 documents and "ein" has a document frequency of 6
		Set(
			DocumentFrequency("audi", 3),
			DocumentFrequency("backfisch", 1),
			DocumentFrequency("ist", 3),
			DocumentFrequency("und", 2),
			DocumentFrequency("zugleich", 1),
			DocumentFrequency("ein", 3)
		)
	}

	def stemmedDocumentFrequenciesTestSet(): Set[DocumentFrequency] = {
		Set(
			DocumentFrequency("ist", 3),
			DocumentFrequency("audi", 3),
			DocumentFrequency("hier", 2),
			DocumentFrequency("verlink", 2),
			DocumentFrequency("brachttal", 2),
			DocumentFrequency("main-kinzig-kreis", 2),
			DocumentFrequency("hess", 2),
			DocumentFrequency("buding", 2),
			DocumentFrequency("wald", 2),
			DocumentFrequency("jahr", 2),
			DocumentFrequency("und", 2),
			DocumentFrequency("nich", 1),
			DocumentFrequency("link", 1),
			DocumentFrequency("historisch", 1),
			DocumentFrequency("kein", 1),
			DocumentFrequency("backfisch", 1),
			DocumentFrequency("nochmal", 1))
	}

	def filteredStemmedDocumentFrequenciesTestSet(): Set[DocumentFrequency] = {
		Set(
			DocumentFrequency("ist", 3),
			DocumentFrequency("audi", 3),
			DocumentFrequency("hier", 2),
			DocumentFrequency("verlink", 2),
			DocumentFrequency("brachttal", 2),
			DocumentFrequency("main-kinzig-kreis", 2),
			DocumentFrequency("hess", 2),
			DocumentFrequency("buding", 2),
			DocumentFrequency("wald", 2),
			DocumentFrequency("jahr", 2),
			DocumentFrequency("und", 2))
	}

	def filteredStemmedDocumentFrequenciesSmallTestSet(): Set[DocumentFrequency] = {
		// without article about Streitburg
		Set(
			DocumentFrequency("audi", 3),
			DocumentFrequency("ist", 2),
			DocumentFrequency("hier", 2),
			DocumentFrequency("verlink", 2))
	}

	def inverseDocumentFrequenciesTestSet(): Set[(String, Double)] = {
		val oneOccurrence = 0.6020599913279624
		val threeOccurrences = 0.12493873660829993
		Set(
			("audi", threeOccurrences),
			("backfisch", oneOccurrence))
	}

	def tfidfContextsTestSet(): Set[(String, Map[String, Double])] = {
		val tf1df1 = 0.47712125471966244
		val tf1df2 = 0.17609125905568124
		val tf2df1 = 0.9542425094393249
		val df3 = 0.0
		Set(
			("Audi Test mit Link", Map("audi" -> df3, "verlink" -> tf1df2)),
			("Audi Test ohne Link", Map("audi" -> df3, "verlink" -> tf1df2)),
			("Testartikel", Map("audi" -> df3, "brachttal" -> tf1df1, "historisch" -> tf1df1, "jahr" -> tf1df1, "hess" -> tf2df1, "main-kinzig-kreis" -> tf1df1, "buding" -> tf1df1, "wald" -> tf1df1, "backfisch" -> tf1df1, "nochmal" -> tf1df1)))
	}

	def unstemmedGermanWordsTestSet(): Set[String] = {
		Set("Es", "Keine", "Kein", "Keiner", "Ist", "keine", "keiner", "brauchen", "können", "sollte")
	}

	def wikipediaTestTextLinks(): Map[String, List[Link]] = {
		// extracted text links from article abstracts
		Map(
			"Audi" -> List(
				Link("Ingolstadt", "Ingolstadt", Option(55)),
				Link("Bayern", "Bayern", Option(69)),
				Link("Automobilhersteller", "Automobilhersteller", Option(94)),
				Link("Volkswagen", "Volkswagen AG", Option(123)),
				Link("Wortspiel", "Wortspiel", Option(175)),
				Link("Namensrechte", "Marke (Recht)", Option(202)),
				Link("A. Horch & Cie. Motorwagenwerke Zwickau", "Horch", Option(255)),
				Link("August Horch", "August Horch", Option(316)),
				Link("Lateinische", "Latein", Option(599)),
				Link("Imperativ", "Imperativ (Modus)", Option(636)),
				Link("Zwickau", "Zwickau", Option(829)),
				Link("Zschopauer", "Zschopau", Option(868)),
				Link("DKW", "DKW", Option(937)),
				Link("Wanderer", "Wanderer (Unternehmen)", Option(1071)),
				Link("Auto Union AG", "Auto Union", Option(1105)),
				Link("Chemnitz", "Chemnitz", Option(1131)),
				Link("Zweiten Weltkrieg", "Zweiter Weltkrieg", Option(1358)),
				Link("Ingolstadt", "Ingolstadt", Option(1423)),
				Link("NSU Motorenwerke AG", "NSU Motorenwerke", Option(1599)),
				Link("Neckarsulm", "Neckarsulm", Option(1830))),

			"Electronic Arts" -> List(
				Link("Publisher", "Publisher", Option(83)),
				Link("Computer- und Videospielen", "Computerspiel", Option(97)),
				Link("Madden NFL", "Madden NFL", Option(180)),
				Link("FIFA", "FIFA (Spieleserie)", Option(192)),
				Link("Vivendi Games", "Vivendi Games", Option(346)),
				Link("Activision", "Activision", Option(364)),
				Link("Activision Blizzard", "Activision Blizzard", Option(378)),
				Link("Nasdaq Composite", "Nasdaq Composite", Option(675)),
				Link("S&P 500", "S&P 500", Option(699))),

			"Abraham Lincoln" -> List(
				Link("President of the United States", "President of the United States", Option(29))),

			"Leadinstrument" -> List(
				Link("Leadinstrument", "Lead (Musik)")) // Redirect link
		)
	}

	def wikipediaTestTemplateLinks(): Map[String, List[Link]] = {
		// extracted template links from Article abstracts
		Map(
			"Audi" -> List(
				Link("Aktiengesellschaft", "Aktiengesellschaft"),
				Link("Zwickau", "Zwickau"),
				Link("Chemnitz", "Chemnitz"),
				Link("Ingolstadt", "Ingolstadt"),
				Link("Neckarsulm", "Neckarsulm"),
				Link("Ingolstadt", "Ingolstadt"),
				Link("Deutschland", "Deutschland"),
				Link("Rupert Stadler", "Rupert Stadler"),
				Link("Vorstand", "Vorstand"),
				Link("Matthias Müller", "Matthias Müller (Manager)"),
				Link("Aufsichtsrat", "Aufsichtsrat"),
				Link("Mrd.", "Milliarde"),
				Link("EUR", "Euro"),
				Link("Automobilhersteller", "Automobilhersteller")),

			"Electronic Arts" -> List(
				Link("Corporation", "Gesellschaftsrecht der Vereinigten Staaten#Corporation"),
				Link("Redwood City", "Redwood City"),
				Link("USA", "Vereinigte Staaten"),
				Link("Larry Probst", "Larry Probst"),
				Link("USD", "US-Dollar"),
				Link("Fiskaljahr", "Geschäftsjahr"),
				Link("Softwareentwicklung", "Softwareentwicklung")),

			"Abraham Lincoln" -> List(
				Link("Hannibal Hamlin", "Hannibal Hamlin"),
				Link("Andrew Johnson", "Andrew Johnson"),
				Link("Tad", "Tad Lincoln"),
				Link("Mary Todd Lincoln", "Mary Todd Lincoln")))
	}

	def wikipediaTestTemplateArticles(): Set[String] = {
		Set("Audi", "Electronic Arts", "Postbank-Hochhaus (Berlin)", "Abraham Lincoln")
	}

	def wikipediaEntries(): List[WikipediaEntry] = {
		// extracted from Wikipedia
		List(
			WikipediaEntry("Audi", Option("""{{Begriffsklärungshinweis}}\n{{Coordinate |NS=48/46/59.9808/N |EW=11/25/4.926/E |type=landmark |region=DE-BY }}\n{{Infobox Unternehmen\n| Name   = Audi AG\n| Logo   = Audi-Logo 2016.svg\n| Unternehmensform = [[Aktiengesellschaft]]\n| Gründungsdatum = 16. Juli 1909 in [[Zwickau]] (Audi)<br /><!--\n-->29. Juni 1932 in [[Chemnitz]] (Auto Union)<br /><!--\n-->3.&nbsp;September&nbsp;1949&nbsp;in&nbsp;[[Ingolstadt]]&nbsp;(Neugründung)<br /><!--\n-->10. März 1969 in [[Neckarsulm]] (Fusion)\n| ISIN   = DE0006757008\n| Sitz   = [[Ingolstadt]], [[Deutschland]]\n| Leitung  =\n* [[Rupert Stadler]],<br />[[Vorstand]]svorsitzender\n* [[Matthias Müller (Manager)|Matthias Müller]],<br />[[Aufsichtsrat]]svorsitzender\n| Mitarbeiterzahl = 82.838 <small>(31. Dez. 2015)</small><ref name="kennzahlen" />\n| Umsatz  = 58,42 [[Milliarde|Mrd.]] [[Euro|EUR]] <small>(2015)</small><ref name="kennzahlen" />\n| Branche  = [[Automobilhersteller]]\n| Homepage  = www.audi.de\n}}\n\n[[Datei:Audi Ingolstadt.jpg|mini|Hauptsitz in Ingolstadt]]\n[[Datei:Neckarsulm 20070725.jpg|mini|Audi-Werk in Neckarsulm (Bildmitte)]]\n[[Datei:Michèle Mouton, Audi Quattro A1 - 1983 (11).jpg|mini|Kühlergrill mit Audi-Emblem <small>[[Audi quattro]] (Rallye-Ausführung, Baujahr 1983)</small>]]\n[[Datei:Audi 2009 logo.svg|mini|Logo bis April 2016]]\n\nDie '''Audi AG''' ({{Audio|Audi AG.ogg|Aussprache}}, Eigenschreibweise: ''AUDI AG'') mit Sitz in [[Ingolstadt]] in [[Bayern]] ist ein deutscher [[Automobilhersteller]], der dem [[Volkswagen AG|Volkswagen]]-Konzern angehört.\n\nDer Markenname ist ein [[Wortspiel]] zur Umgehung der [[Marke (Recht)|Namensrechte]] des ehemaligen Kraftfahrzeugherstellers ''[[Horch|A. Horch & Cie. Motorwagenwerke Zwickau]]''. Unternehmensgründer [[August Horch]], der „seine“ Firma nach Zerwürfnissen mit dem Finanzvorstand verlassen hatte, suchte einen Namen für sein neues Unternehmen und fand ihn im Vorschlag des Zwickauer Gymnasiasten Heinrich Finkentscher (Sohn des mit A. Horch befreundeten Franz Finkentscher), der ''Horch'' ins [[Latein]]ische übersetzte.<ref>Film der Audi AG: ''Die Silberpfeile aus Zwickau.'' Interview mit August Horch, Video 1992.</ref> ''Audi'' ist der [[Imperativ (Modus)|Imperativ]] Singular von ''audire'' (zu Deutsch ''hören'', ''zuhören'') und bedeutet „Höre!“ oder eben „Horch!“. Am 25. April 1910 wurde die ''Audi Automobilwerke GmbH Zwickau'' in das Handelsregister der Stadt [[Zwickau]] eingetragen.\n\n1928 übernahm die [[Zschopau]]er ''Motorenwerke J. S. Rasmussen AG'', bekannt durch ihre Marke ''[[DKW]]'', die Audi GmbH. Audi wurde zur Tochtergesellschaft und 1932 mit der Übernahme der Horchwerke AG sowie einem Werk des Unternehmens ''[[Wanderer (Unternehmen)|Wanderer]]'' Teil der neu gegründeten ''[[Auto Union|Auto Union AG]]'' mit Sitz in [[Chemnitz]], die folglich die vier verschiedenen Marken unter einem Dach anboten. Daraus entstand auch das heutige aus vier Ringen bestehende Logo von Audi, das darin ursprünglich nur für einen der Ringe gestanden hatte.\n\nNach dem [[Zweiter Weltkrieg|Zweiten Weltkrieg]] wurde 1949 die ''Auto Union GmbH'' nun mit Sitz in [[Ingolstadt]] neugegründet. Nachdem diese sich zunächst auf die Marke ''DKW'' konzentriert hatte, wurde 1965 erstmals wieder die Marke ''Audi'' verwendet. Im Zuge der Fusion 1969 mit der ''[[NSU Motorenwerke|NSU Motorenwerke AG]]'' zur ''Audi NSU Auto Union AG'' wurde die Marke ''Audi'' zum ersten Mal nach 37 Jahren als prägender Bestandteil in den Firmennamen der Auto Union aufgenommen. Hauptsitz war, dem Fusionspartner entsprechend, bis 1985 in [[Neckarsulm]], bevor der Unternehmensname der ehemaligen Auto Union infolge des Auslaufens der Marke NSU auf ''Audi AG'' verkürzt wurde und der Sitz wieder zurück nach Ingolstadt wechselte.""")),
			WikipediaEntry("Electronic Arts", Option("""{{Infobox Unternehmen\n| Name             = Electronic Arts, Inc.\n| Logo             = [[Datei:Electronic-Arts-Logo.svg|200px]]\n| Unternehmensform = [[Gesellschaftsrecht der Vereinigten Staaten#Corporation|Corporation]]\n| ISIN             = US2855121099\n| Gründungsdatum   = 1982\n| Sitz             = [[Redwood City]], [[Vereinigte Staaten|USA]]\n| Leitung          = Andrew Wilson (CEO)<br />[[Larry Probst]] (Chairman)\n| Mitarbeiterzahl  = 9.300 (2013)<ref>Electronic Arts: [http://www.ea.com/about About EA]. Offizielle Unternehmenswebseite, zuletzt abgerufen am 31. Dezember 2013</ref>\n| Umsatz           = 3,575 Milliarden [[US-Dollar|USD]] <small>([[Geschäftsjahr|Fiskaljahr]] 2014)</small>\n| Branche          = [[Softwareentwicklung]]\n| Homepage         = [http://www.ea.com/de/ www.ea.com/de]\n}}\n'''Electronic Arts''' ('''EA''') ist ein börsennotierter, weltweit operierender Hersteller und [[Publisher]] von [[Computerspiel|Computer- und Videospielen]]. Das Unternehmen wurde vor allem für seine Sportspiele (''[[Madden NFL]]'', ''[[FIFA (Spieleserie)|FIFA]]'') bekannt, publiziert aber auch zahlreiche andere Titel in weiteren Themengebieten. Ab Mitte der 1990er, bis zu der im Jahr 2008 erfolgten Fusion von [[Vivendi Games]] und [[Activision]] zu [[Activision Blizzard]], war das Unternehmen nach Umsatz Marktführer im Bereich Computerspiele. Bei einem Jahresumsatz von etwa drei Milliarden Dollar hat das Unternehmen 2007 einen Marktanteil von etwa 25 Prozent auf dem nordamerikanischen und europäischen Markt.<ref name="economist">''Looking forward to the next level. The world’s biggest games publisher sees good times ahead.'' In: ''The Economist.'' 8. Februar 2007, S.&nbsp;66.</ref> Die Aktien des Unternehmens sind im [[Nasdaq Composite]] und im [[S&P 500]] gelistet.""")),
			WikipediaEntry("Postbank-Hochhaus (Berlin)", Option("""{{Infobox Hohes Gebäude\n|Name=Postbank-Hochhaus Berlin\n|Bild=Postbank-Hochhaus Berlin.jpg|miniatur|Das Postbank-Hochhaus.\n|Ort=[[Berlin-Kreuzberg]]\n|Nutzung=Bürogebäude\n|Arbeitsplätze=\n|von=1965\n|bis=1971\n|Architekt=Prosper Lemoine\n|Baustil=[[Moderne (Architektur)|Moderne]]\n|Offizielle Höhe=89\n|Etagen=23\n|Fläche=\n|Geschossfläche=\n|Baustoffe=[[Stahlbeton]], [[Stahl]], Fassade aus [[Glas]]\n|Rang_Stadt=13\n|Rang_Land=\n|Stadt=Berlin\n|Land=Deutschland\n|Kontinent=Europa\n}}\n\nDas heutige '''Postbank-Hochhaus''' (früher: '''Postscheckamt Berlin West''' (Bln W), seit 1985: '''Postgiroamt Berlin''') ist ein [[Hochhaus]] der [[Postbank]] am [[Liste der Straßen und Plätze in Berlin-Kreuzberg#Hallesches Ufer*|Halleschen Ufer]] 40–60 und der [[Liste der Straßen und Plätze in Berlin-Kreuzberg#Großbeerenstraße*|Großbeerenstraße]] 2 im [[Berlin]]er Ortsteil [[Berlin-Kreuzberg|Kreuzberg]].\n\n== Geschichte und Entstehung ==\nDas Postscheckamt von Berlin war ab 1909 in einem Neubau in der [[Dorotheenstraße (Berlin)|Dorotheenstraße]] 29 (heute: 84), der einen Teil der ehemaligen [[Markthalle IV]] integrierte, untergebracht und war bis zum Ende des [[Zweiter Weltkrieg|Zweiten Weltkriegs]] für den Bereich der Städte Berlin, [[Frankfurt (Oder)]], [[Potsdam]], [[Magdeburg]] und [[Stettin]] zuständig. Aufgrund der [[Deutsche Teilung|Deutschen Teilung]] wurde das Postscheckamt in der Dorotheenstraße nur noch von der [[Deutsche Post (DDR)|Deutschen Post der DDR]] genutzt. Für den [[West-Berlin|Westteil von Berlin]] gab es damit zunächst kein eigenes Postscheckamt und daher wurde dort 1948 das ''Postscheckamt West'' eröffnet. 2014 kaufte die ''CG-Gruppe'' das Gebäude von der Postbank, die das Gebäude als Mieter bis Mitte 2016 weiternutzen will. Nach dem Auszug der Postbank soll das Hochhaus saniert und zu einem Wohn-und Hotelkomplex umgebaut werden.<ref>[http://www.berliner-zeitung.de/berlin/kreuzberg-wohnen-im-postbank-tower-3269104 ''Kreuzberg: Wohnen im Postbank-Tower''.] In: ''[[Berliner Zeitung]]'', 7. Februar 2014</ref>\n\n== Architektur ==\n[[Datei:Gottfried Gruner - Springbrunnen.jpg|mini|Springbrunnenanlage von [[Gottfried Gruner]]]]\n\nNach den Plänen des Oberpostdirektors [[Prosper Lemoine]] wurde das Gebäude des damaligen Postscheckamtes Berlin West von 1965 bis 1971 errichtet. Es hat 23&nbsp;[[Geschoss (Architektur)|Geschosse]] und gehört mit einer Höhe von 89&nbsp;Metern bis heute zu den [[Liste der Hochhäuser in Berlin|höchsten Gebäuden in Berlin]]. Das Hochhaus besitzt eine [[Aluminium]]-Glas-Fassade und wurde im sogenannten „[[Internationaler Stil|Internationalen Stil]]“ errichtet. Die Gestaltung des Gebäudes orientiert sich an [[Mies van der Rohe]]s [[Seagram Building]] in [[New York City|New York]].\n\nZu dem Gebäude gehören zwei Anbauten. In dem zweigeschossigen Flachbau waren ein Rechenzentrum und die Schalterhalle untergebracht. In dem sechsgeschossiges Gebäude waren ein Heizwerk und eine Werkstatt untergebracht. Vor dem Hochhaus befindet sich der ''Große Brunnen'' von [[Gottfried Gruner]]. Er besteht aus 18&nbsp;Säulen aus [[Bronze]] und wurde 1972 in Betrieb genommen.\n\n== UKW-Sender ==\nIm Postbank-Hochhaus befinden sich mehrere [[Ultrakurzwellensender|UKW-Sender]], die von [[Media Broadcast]] betrieben werden. Die [[Deutsche Funkturm]] (DFMG), eine Tochtergesellschaft der [[Deutsche Telekom|Deutschen Telekom AG]], stellt dafür Standorte wie das Berliner Postbank-Hochhaus bereit. Über die Antennenträger auf dem Dach werden u.&nbsp;a. folgende Hörfunkprogramme auf [[Ultrakurzwelle]] ausgestrahlt:\n* [[88vier]], 500-W-Sender auf 88,4 MHz\n* [[NPR Berlin]], 400-W-Sender auf 104,1 MHz\n* [[Radio Russkij Berlin]], 100-W-Sender auf 97,2 MHz\n\n== Siehe auch ==\n* [[Postscheckamt]]\n* [[Postgeschichte und Briefmarken Berlins]]\n* [[Liste von Sendeanlagen in Berlin]]\n\n== Literatur ==\n* ''Vom Amt aus gesehen – Postscheckamt Berlin West (Prosper Lemoine).'' In: ''[[Bauwelt (Zeitschrift)|Bauwelt]].'' 43/1971 (Thema: Verwaltungsgebäude).\n\n== Weblinks ==\n{{Commons|Postbank (Berlin)}}\n* [http://www.luise-berlin.de/lexikon/frkr/p/postgiroamt.htm Postscheckamt Berlin West auf der Seite des Luisenstädter Bildungsvereins]\n* [http://www.bildhauerei-in-berlin.de/_html/_katalog/details-1445.html Bildhauerei in Berlin: Vorstellung des großen Brunnens]\n\n== Einzelnachweise ==\n<references />\n\n{{Coordinate|article=/|NS=52.499626|EW=13.383655|type=landmark|region=DE-BE}}\n\n{{SORTIERUNG:Postbank Hochhaus Berlin}}\n[[Kategorie:Berlin-Kreuzberg]]\n[[Kategorie:Erbaut in den 1970er Jahren]]\n[[Kategorie:Bürogebäude in Berlin]]\n[[Kategorie:Bauwerk der Moderne in Berlin]]\n[[Kategorie:Berlin-Mitte]]\n[[Kategorie:Hochhaus in Berlin]]\n[[Kategorie:Postgeschichte (Deutschland)]]\n[[Kategorie:Landwehrkanal]]\n[[Kategorie:Hochhaus in Europa]]""")),
			WikipediaEntry("Postbank-Hochhaus Berlin", Option("""#WEITERLEITUNG [[Postbank-Hochhaus (Berlin)]]""")),
			WikipediaEntry("Abraham Lincoln", Option("""{{Infobox officeholder\n| vicepresident = [[Hannibal Hamlin]]\n}}\nAbraham Lincoln was the 16th [[President of the United States]].\n{{Infobox U.S. Cabinet\n| Vice President 2 = [[Andrew Johnson]]\n}}\n{{multiple image\n | direction=horizontal\n | width=\n | footer=\n | width1=180\n | image1=A&TLincoln.jpg\n | alt1=A seated Lincoln holding a book as his young son looks at it\n | caption1=1864 photo of President Lincoln with youngest son, [[Tad Lincoln|Tad]]\n | width2=164\n | image2=Mary Todd Lincoln 1846-1847 restored cropped.png\n | alt2=Black and white photo of Mary Todd Lincoln's shoulders and head\n | caption2=[[Mary Todd Lincoln]], wife of Abraham Lincoln, age 28\n }}""")),
			WikipediaEntry("Zerfall", Option("""'''Zerfall''' steht für:\n* Radioaktiver Zerfall, siehe [[Radioaktivität]]\n* das [[Zerfallsgesetz]] einer radioaktiven Substanz\n* Exponentieller Zerfall, siehe [[Exponentielles Wachstum]]\n* den [[Zerfall (Soziologie)|Zerfall]] gesellschaftlicher Strukturen \n* ein Album der Band Eisregen, siehe [[Zerfall (Album)]]\n* den Film [[Raspad – Der Zerfall]]\n\n'''Siehe auch:'''\n{{Wiktionary}}\n\n{{Begriffsklärung}}""")),
			WikipediaEntry("Fisch", Option("""'''Fisch''' steht für:\n\n* [[Fische]], im Wasser lebende Wirbeltiere \n* [[Speisefisch]], eine Lebensmittelkategorie\n* [[Fische (Sternbild)]]\n* [[Fische (Tierkreiszeichen)]]\n* [[Fisch (Christentum)]], religiöses Symbol\n* [[Fisch (Wappentier)]], gemeine Figur in der Heraldik\n\n'''Fisch''' ist der Name folgender Orte:\n\n* [[Fisch (Saargau)]], Ortsgemeinde in Rheinland-Pfalz\n\n{{Begriffsklärung}}""")),
			WikipediaEntry("Zwilling (Begriffsklärung)", Option("""'''Zwilling''' bezeichnet:\n\n* den biologischen Zwilling, siehe [[Zwillinge]]\n* einen Begriff aus der Kristallkunde, siehe [[Kristallzwilling]]\n* [[Zwilling J. A. Henckels]], einen Hersteller von Haushaltswaren mit Sitz in Solingen\n\nin der Astronomie und Astrologie:\n\n* ein Sternbild, siehe [[Zwillinge (Sternbild)]]\n* eines der Tierkreiszeichen, siehe [[Zwillinge (Tierkreiszeichen)]]\n\n{{Begriffsklärung}}""")),
			WikipediaEntry("Leadinstrument", Option("""#REDIRECT [[Lead (Musik)]]\n[[Kategorie:Musikinstrument nach Funktion]]""")),
			WikipediaEntry("Salzachtal", Option("""#WEITERLEITUNG [[Salzach#Salzachtal]]\n[[Kategorie:Tal im Land Salzburg]]\n[[Kategorie:Tal in Oberösterreich]]\n[[Kategorie:Tal in Bayern]]\n[[Kategorie:Salzach|!]]""")))
	}

	def wikipediaEntryWithHeadlines(): WikipediaEntry = {
		WikipediaEntry("Postbank-Hochhaus (Berlin) Kurz", Option("""Das heutige '''Postbank-Hochhaus''' (früher: '''Postscheckamt Berlin West''' (Bln W), seit 1985: '''Postgiroamt Berlin''') ist ein [[Hochhaus]] der [[Postbank]].\n\n== Geschichte und Entstehung ==\nDas Postscheckamt von Berlin war ab 1909 in einem Neubau in der [[Dorotheenstraße (Berlin)|Dorotheenstraße]] 29 (heute: 84).\n\n== Architektur ==\nDie Gestaltung des Gebäudes orientiert sich an [[Mies van der Rohe]]s [[Seagram Building]] in [[New York City|New York]].\n\n== UKW-Sender ==\nIm Postbank-Hochhaus befinden sich mehrere [[Ultrakurzwellensender|UKW-Sender]].\n\n== Siehe auch ==\n\n== Literatur ==\n\n== Weblinks ==\n\n== Einzelnachweise =="""))
	}

	def documentWithHeadlines(): String = {
		"""<html>
		  | <head></head>
		  | <body>
		  |  <p>Das heutige <b>Postbank-Hochhaus</b> (früher: <b>Postscheckamt Berlin West</b> (Bln W), seit 1985: <b>Postgiroamt Berlin</b>) ist ein <a href="/Hochhaus" title="Hochhaus">Hochhaus</a> der <a href="/Postbank" title="Postbank">Postbank</a>.</p>
		  |  <h2><span class="mw-headline" id="Geschichte_und_Entstehung">Geschichte und Entstehung</span></h2>
		  |  <p>Das Postscheckamt von Berlin war ab 1909 in einem Neubau in der <a href="/Dorotheenstra%C3%9Fe_(Berlin)" title="Dorotheenstraße (Berlin)">Dorotheenstraße</a> 29 (heute: 84).</p>
		  |  <h2><span class="mw-headline" id="Architektur">Architektur</span></h2>
		  |  <p>Die Gestaltung des Gebäudes orientiert sich an <a href="/Mies_van_der_Rohe" title="Mies van der Rohe">Mies van der Rohes</a> <a href="/Seagram_Building" title="Seagram Building">Seagram Building</a> in <a href="/New_York_City" title="New York City">New York</a>.</p>
		  |  <h2><span class="mw-headline" id="UKW-Sender">UKW-Sender</span></h2>
		  |  <p>Im Postbank-Hochhaus befinden sich mehrere <a href="/Ultrakurzwellensender" title="Ultrakurzwellensender">UKW-Sender</a>.</p>
		  |  <h2><span class="mw-headline" id="Siehe_auch">Siehe auch</span></h2>
		  |  <h2><span class="mw-headline" id="Literatur">Literatur</span></h2>
		  |  <h2><span class="mw-headline" id="Weblinks">Weblinks</span></h2>
		  |  <h2><span class="mw-headline" id="Einzelnachweise">Einzelnachweise</span></h2>
		  | </body>
		  |</html>""".stripMargin
	}

	def wikipediaEntryHeadlines(): Set[String] = {
		Set("Geschichte und Entstehung", "Architektur", "UKW-Sender", "Siehe auch", "Literatur", "Weblinks", "Einzelnachweise")
	}

	def parsedArticleTextWithHeadlines(): String = {
		"Das heutige Postbank-Hochhaus (früher: Postscheckamt Berlin West (Bln W), seit 1985: Postgiroamt Berlin) ist ein Hochhaus der Postbank. Geschichte und Entstehung Das Postscheckamt von Berlin war ab 1909 in einem Neubau in der Dorotheenstraße 29 (heute: 84). Architektur Die Gestaltung des Gebäudes orientiert sich an Mies van der Rohes Seagram Building in New York. UKW-Sender Im Postbank-Hochhaus befinden sich mehrere UKW-Sender. Siehe auch Literatur Weblinks Einzelnachweise"
	}

	def wikipediaEntriesForParsing(): List[WikipediaEntry] = {
		List(
			WikipediaEntry("Salzachtal", Option("""#WEITERLEITUNG [[Salzach#Salzachtal]]\n[[Kategorie:Tal im Land Salzburg]]\n[[Kategorie:Tal in Oberösterreich]]\n[[Kategorie:Tal in Bayern]]\n[[Kategorie:Salzach|!]]"""))
		)
	}

	def parsedWikipediaEntries(): List[ParsedWikipediaEntry] = {
		List(
			ParsedWikipediaEntry(
				"Salzachtal",
				Option("""REDIRECT Salzach#Salzachtal Kategorie:Tal im Land Salzburg Kategorie:Tal in Oberösterreich Kategorie:Tal in Bayern !"""),
				textlinks = List(Link("Salzachtal", "Salzach#Salzachtal")),
				categorylinks = List(Link("Tal im Land Salzburg", "Tal im Land Salzburg"), Link("Tal in Oberösterreich", "Tal in Oberösterreich"), Link("Tal in Bayern", "Tal in Bayern"), Link("!", "Salzach")))
		)
	}

	def wikipediaDisambiguationPagesTestSet(): Set[String] = {
		Set("Zerfall", "Fisch", "Zwilling (Begriffsklärung)")
	}

	def wikipediaTestAbstracts(): Map[String, String] = {
		Map(
			"Audi" -> """Die Audi AG (, Eigenschreibweise: AUDI AG) mit Sitz in Ingolstadt in Bayern ist ein deutscher Automobilhersteller, der dem Volkswagen-Konzern angehört. Der Markenname ist ein Wortspiel zur Umgehung der Namensrechte des ehemaligen Kraftfahrzeugherstellers A. Horch & Cie. Motorwagenwerke Zwickau.""",
			"Electronic Arts" -> """Electronic Arts (EA) ist ein börsennotierter, weltweit operierender Hersteller und Publisher von Computer- und Videospielen. Das Unternehmen wurde vor allem für seine Sportspiele (Madden NFL, FIFA) bekannt, publiziert aber auch zahlreiche andere Titel in weiteren Themengebieten. Ab Mitte der 1990er, bis zu der im Jahr 2008 erfolgten Fusion von Vivendi Games und Activision zu Activision Blizzard, war das Unternehmen nach Umsatz Marktführer im Bereich Computerspiele. Bei einem Jahresumsatz von etwa drei Milliarden Dollar hat das Unternehmen 2007 einen Marktanteil von etwa 25 Prozent auf dem nordamerikanischen und europäischen Markt. Die Aktien des Unternehmens sind im Nasdaq Composite und im S&P 500 gelistet."""
		)
	}

	def groupedAliasesSet(): Set[Alias] = {
		Set(
			Alias("Ingolstadt", Map("Ingolstadt" -> 1)),
			Alias("Bayern", Map("Bayern" -> 1)),
			Alias("Automobilhersteller", Map("Automobilhersteller" -> 1)),
			Alias("Radioaktiver Zerfall", Map("Radioaktivität" -> 1)),
			Alias("Zerfall", Map("Zerfall (Album)" -> 1, "Radioaktivität" -> 1))
		)
	}

	def groupedPagesSet(): Set[Page] = {
		Set(
			Page("Ingolstadt", Map("Ingolstadt" -> 1)),
			Page("Bayern", Map("Bayern" -> 1)),
			Page("Automobilhersteller", Map("Automobilhersteller" -> 1)),
			Page("Zerfall (Album)", Map("Zerfall" -> 1)),
			Page("Radioaktivität", Map("Zerfall" -> 1, "Radioaktiver Zerfall" -> 1))
		)
	}

	def cleanedGroupedPagesSet(): Set[Page] = {
		Set(
			Page("Ingolstadt", Map("Ingolstadt" -> 1)),
			Page("Bayern", Map("Bayern" -> 1)),
			Page("Automobilhersteller", Map("Automobilhersteller" -> 1)),
			Page("Zerfall (Album)", Map("Zerfall" -> 1))
		)
	}

	def groupedValidPagesSet(): Set[(String, Set[String])] = {
		Set(
			("Audi", Set("Ingolstadt", "Bayern", "Automobilhersteller", "Zerfall (Album)"))
		)
	}

	def probabilityReferences(): Map[String, Double] = {
		Map(
			"Ingolstadt" -> 0.0,
			"Bayern" -> 1.0,
			"Automobilhersteller" -> 0.0,
			"Zerfall" -> 0.0)
	}

	def allPagesTestList(): List[String] = {
		List(
			"Automobilhersteller",
			"Ingolstadt",
			"Bayern",
			"Zerfall (Album)")
	}

	def smallerParsedWikipediaList(): List[ParsedWikipediaEntry] = {
		List(
			ParsedWikipediaEntry(
				"Audi",
				Option("dummy text"),
				List(
					Link("Ingolstadt", "Ingolstadt", Option(55)),
					Link("Bayern", "Bayern", Option(69)),
					Link("Automobilhersteller", "Automobilhersteller", Option(94)),
					Link("Zerfall", "Zerfall (Album)", Option(4711)),
					Link("Zerfall", "Radioaktivität", Option(4711)),
					Link("Radioaktiver Zerfall", "Radioaktivität", Option(4711)),
					Link("Zerfall", "Zerfall (Soziologie)", Option(4711)), // dead link
					Link("", "page name with empty alias", Option(4711)),
					Link("alias with empty page name", "", Option(4711))
				)))
	}

	def validLinkSet(): Set[Link] = {
		Set(
			Link("Ingolstadt", "Ingolstadt", Option(55)),
			Link("Bayern", "Bayern", Option(69)),
			Link("Automobilhersteller", "Automobilhersteller", Option(94)),
			Link("Zerfall", "Zerfall (Album)", Option(4711)),
			Link("Zerfall", "Radioaktivität", Option(4711)),
			Link("Radioaktiver Zerfall", "Radioaktivität", Option(4711))
		)
	}

	def parsedArticlesWithoutLinksSet(): Set[ParsedWikipediaEntry] = {
		Set(
			ParsedWikipediaEntry("Volvo", Option("lorem")),
			ParsedWikipediaEntry("Opel", Option("ipsum")),
			ParsedWikipediaEntry("Deutsche Bahn", Option("hat Verspätung"))
		)
	}

	def parsedWikipediaSet(): Set[ParsedWikipediaEntry] = {
		Set(
			ParsedWikipediaEntry(
				"Audi",
				Option("dummy text"),
				List(
					Link("Ingolstadt", "Ingolstadt", Option(55)),
					Link("Bayern", "Bayern", Option(69)),
					Link("Automobilhersteller", "Automobilhersteller", Option(94)),
					Link("Zerfall", "Zerfall (Album)", Option(4711)),
					Link("Zerfall", "Zerfall (Soziologie)", Option(4711)), // dead link
					Link("", "page name with empty alias", Option(4711)),
					Link("alias with empty page name", "", Option(4711))
				)),
			ParsedWikipediaEntry("Volvo", Option("lorem")),
			ParsedWikipediaEntry("Opel", Option("ipsum")),
			ParsedWikipediaEntry("Deutsche Bahn", Option("hat Verspätung"))
		)
	}

	def closedParsedWikipediaSet(): Set[ParsedWikipediaEntry] = {
		Set(
			ParsedWikipediaEntry(
				"Audi",
				Option("dummy text"),
				List(
					Link("Ingolstadt", "Ingolstadt", Option(55)),
					Link("Bayern", "Bayern", Option(69)),
					Link("Automobilhersteller", "Automobilhersteller", Option(94)),
					Link("Zerfall", "Zerfall (Album)", Option(4711)),
					Link("Zerfall", "Radioaktivität", Option(4711)),
					Link("Radioaktiver Zerfall", "Radioaktivität", Option(4711)),
					Link("Zerfall", "Zerfall (Soziologie)", Option(4711)), // dead link
					Link("", "page name with empty alias", Option(4711)),
					Link("alias with empty page name", "", Option(4711))
				)),
			ParsedWikipediaEntry("Ingolstadt", Option("lorem")),
			ParsedWikipediaEntry("Bayern", Option("lorem")),
			ParsedWikipediaEntry("Automobilhersteller", Option("lorem")),
			ParsedWikipediaEntry("Zerfall (Album)", Option("lorem")),
			ParsedWikipediaEntry("Radioaktivität", Option("lorem")),
			ParsedWikipediaEntry("Volvo", Option("lorem")),
			ParsedWikipediaEntry("Opel", Option("ipsum")),
			ParsedWikipediaEntry("Deutsche Bahn", Option("hat Verspätung"))
		)
	}

	def cleanedParsedWikipediaSet(): Set[ParsedWikipediaEntry] = {
		Set(
			ParsedWikipediaEntry(
				"Audi",
				Option("dummy text"),
				List(
					Link("Ingolstadt", "Ingolstadt", Option(55)),
					Link("Bayern", "Bayern", Option(69)),
					Link("Automobilhersteller", "Automobilhersteller", Option(94)),
					Link("Zerfall", "Zerfall (Album)", Option(4711))
				)))
	}

	def cleanedClosedParsedWikipediaSet(): Set[ParsedWikipediaEntry] = {
		Set(
			ParsedWikipediaEntry(
				"Audi",
				Option("dummy text"),
				List(
					Link("Ingolstadt", "Ingolstadt", Option(55)),
					Link("Bayern", "Bayern", Option(69)),
					Link("Automobilhersteller", "Automobilhersteller", Option(94)),
					Link("Zerfall", "Zerfall (Album)", Option(4711)),
					Link("Zerfall", "Radioaktivität", Option(4711)),
					Link("Radioaktiver Zerfall", "Radioaktivität", Option(4711))
				)))
	}

	def germanStopwordsTestSet(): Set[String] = {
		Set("der", "die", "das", "und", "als", "ist", "an", "am", "im", "dem", "des")
	}

	def unstemmedDFTestSet(): Set[ParsedWikipediaEntry] = {
		Set(
			ParsedWikipediaEntry("Audi Test mit Link", Option("Audi Backfisch ist und zugleich einer ein Link."),
				List(
					Link("Audi", "Audi", Option(9))
				),
				List(),
				List("Audi")
			),
			ParsedWikipediaEntry("Audi Test mit Link", Option("Audi Backfisch ist und zugleich einer Einer Link"),
				List(
					Link("Audi", "Audi", Option(9))
				),
				List(),
				List("Audi")
			),
			ParsedWikipediaEntry("Audi Test mit Link", Option("Audi Backfisch ist und zugleich Ein Link."),
				List(
					Link("Audi", "Audi", Option(9))
				),
				List(),
				List("Audi")
			),
			ParsedWikipediaEntry("Audi Test mit Link", Option("Audi audi aUdi auDi."),
				List(
					Link("Audi", "Audi", Option(9))
				),
				List(),
				List("Audi")
			)
		)
	}

	def stemmedDFTestSet(): Set[DocumentFrequency] = {
		Set(
			DocumentFrequency("audi", 4),
			DocumentFrequency("backfisch", 3)
		)
	}

	def germanDFStopwordsTestSet(): Set[DocumentFrequency] = {
		Set(
			DocumentFrequency("ist", 3),
			DocumentFrequency("und", 3)
		)
	}

	def unstemmedGermanWordsTestList(): List[String] = {
		List("Es", "Keine", "Kein", "Keiner", "Ist", "keine", "keiner", "Streitberg", "Braunschweig",
			"Deutschland", "Baum", "brauchen", "suchen", "könnte")
		// problem words: eine -> eine, hatte -> hatt
	}

	def stemmedGermanWordsTestList(): List[String] = {
		List("es", "kein", "kein", "kein", "ist", "kein", "kein", "streitberg", "braunschweig",
			"deutschla", "baum", "brauch", "such", "konn")
	}

	def parsedEntry(): ParsedWikipediaEntry = {
		ParsedWikipediaEntry(
			"Schwarzer Humor",
			Option("""Hickelkasten in Barcelona, Spanien: Der Sprung in den „Himmel“ ist in diesem Fall ein Sprung in den Tod. Hier hat sich jemand einen makabren Scherz erlaubt. Als schwarzer Humor wird Humor bezeichnet, der Verbrechen, Krankheit, Tod und ähnliche Themen, für die gewöhnlich eine Abhandlung in ernster Form erwartet wird, in satirischer oder bewusst verharmlosender Weise verwendet. Oft bezieht er sich auf Zeitthemen. Schwarzer Humor bedient sich häufig paradoxer Stilfiguren. Nicht selten löst er Kontroversen aus darüber, ob man sich über die genannten Dinge lustig machen dürfe und wo die Grenzen des guten Geschmacks lägen; besonders ist dies der Fall, wenn religiöse und sexuelle Themen und tragische Ereignisse zum Gegenstand genommen werden. In der darstellenden Kunst nennt man auf schwarzen Humor setzende Werke schwarze Komödien. Der Begriff wurde durch den Surrealisten André Breton erstmals 1940 in seiner Schrift Anthologie de l’humour noir näher umrissen, wird jedoch seit den 1960er Jahren zum Teil deutlich anders verstanden, indem Kennzeichen der Desillusion und des Nihilismus hinzutraten. In dem Vorwort seines Werkes nennt Breton unter anderem Quellen von Freud und Hegel, die seiner Meinung nach in die Begriffsentwicklung eingeflossen sind. Ursprünge des ‚schwarzen Humors‘ sah Breton in seiner Anthologie bei einigen Werken des irischen Satirikers Jonathan Swift wie Directions to Servants, A Modest Proposal, A Meditation on a Broom-Stick und einige seiner Aphorismen. In den öffentlichen Gebrauch kam der Begriff erst in den 1960er Jahren insbesondere im angloamerikanischen Raum (‚black humour‘) durch die Rezeption von Schriftstellern wie Nathanael West, Vladimir Nabokov und Joseph Heller. So gilt Catch-22 (1961) als ein bekanntes Beispiel dieser Stilart, in dem die Absurdität des Militarismus im Zweiten Weltkrieg satirisch überspitzt wurde. Weitere Beispiele sind Kurt Vonnegut, Slaughterhouse Five (1969), Thomas Pynchon, V. (1963) und Gravity’s Rainbow (1973), sowie im Film Stanley Kubrick’s Dr. Strangelove (1964) und im Absurden Theater insbesondere bei Eugène Ionesco zu finden. Der Begriff black comedy (dtsch. „schwarze Komödie“), der in der englischen Sprache schon für einige Stücke Shakespeares angewandt wurde, weist nach dem Lexikon der Filmbegriffe der Christian-Albrechts-Universität zu Kiel als Komödientyp durch „manchmal sarkastischen, absurden und morbiden ‚schwarzen‘ Humor“ aus, der sich sowohl auf „ernste oder tabuisierte Themen wie Krankheit, Behinderung, Tod, Krieg, Verbrechen“ wie auch auf „für sakrosankt gehaltene Dinge“ richten kann und dabei „auch vor politischen Unkorrektheiten, derben Späßen, sexuellen und skatologischen Anzüglichkeiten nicht zurückschreckt.“ Dabei stehe „hinter der Fassade zynischer Grenzüberschreitungen“ häufig ein „aufrichtiges Anliegen, falsche Hierarchien, Konventionen und Verlogenheiten innerhalb einer Gesellschaft mit den Mitteln filmischer Satire zu entlarven.“ Als filmische Beispiele werden angeführt: Robert Altmans M*A*S*H (USA 1970), Mike Nichols’ Catch-22 (USA 1970), nach Joseph Heller) sowie in der Postmoderne Quentin Tarantinos Pulp Fiction (USA 1994) und Lars von Triers Idioterne (Dänemark 1998). Der Essayist François Bondy schrieb 1971 in Die Zeit: „Der schwarze Humor ist nicht zu verwechseln mit dem ‚kranken Humor‘, der aus den Staaten kam, mit seinen ‚sick jokes‘“ und nannte als Beispiel den Witz: „Mama, ich mag meinen kleinen Bruder nicht. – Schweig, iß, was man dir vorsetzt“. Witz und Humor seien jedoch nicht dasselbe und letzteres „eine originale Geschichte in einer besonderen Tonart“. Humor im Sinne von einer – wie der Duden definiert – „vorgetäuschten Heiterkeit mit der jemand einer unangenehmen oder verzweifelten Lage, in der er sich befindet, zu begegnen“ versucht, nennt man auch Galgenhumor."""),
			List(
				Link("Hickelkasten", "Hickelkasten", Option(0)),
				Link("Humor", "Humor", Option(182)),
				Link("satirischer", "Satire", Option(321)),
				Link("paradoxer", "Paradoxon", Option(451)),
				Link("Stilfiguren", "Rhetorische Figur", Option(461)),
				Link("Kontroversen", "Kontroverse", Option(495)),
				Link("guten Geschmacks", "Geschmack (Kultur)", Option(601)),
				Link("Surrealisten", "Surrealismus", Option(865)),
				Link("André Breton", "André Breton", Option(878)),
				Link("Desillusion", "Desillusion", Option(1061)),
				Link("Nihilismus", "Nihilismus", Option(1081)),
				Link("Freud", "Sigmund Freud", Option(1173)),
				Link("Hegel", "Georg Wilhelm Friedrich Hegel", Option(1183)),
				Link("Anthologie", "Anthologie", Option(1314)),
				Link("Jonathan Swift", "Jonathan Swift", Option(1368)),
				Link("Directions to Servants", "Directions to Servants", Option(1387)),
				Link("A Modest Proposal", "A Modest Proposal", Option(1411)),
				Link("A Meditation on a Broom-Stick", "A Meditation on a Broom-Stick", Option(1430)),
				Link("Aphorismen", "Aphorismus", Option(1478)),
				Link("Nathanael West", "Nathanael West", Option(1663)),
				Link("Vladimir Nabokov", "Vladimir Nabokov", Option(1679)),
				Link("Joseph Heller", "Joseph Heller", Option(1700)),
				Link("Catch-22", "Catch-22", Option(1723)),
				Link("Kurt Vonnegut", "Kurt Vonnegut", Option(1893)),
				Link("Slaughterhouse Five", "Schlachthof 5 oder Der Kinderkreuzzug", Option(1908)),
				Link("Thomas Pynchon", "Thomas Pynchon", Option(1936)),
				Link("V.", "V.", Option(1952)),
				Link("Gravity’s Rainbow", "Die Enden der Parabel", Option(1966)),
				Link("Stanley Kubrick", "Stanley Kubrick", Option(2006)),
				Link("Dr. Strangelove", "Dr. Seltsam oder: Wie ich lernte, die Bombe zu lieben", Option(2024)),
				Link("Absurden Theater", "Absurdes Theater", Option(2054)),
				Link("Eugène Ionesco", "Eugène Ionesco", Option(2088)),
				Link("Shakespeares", "Shakespeare", Option(2222)),
				Link("Christian-Albrechts-Universität zu Kiel", "Christian-Albrechts-Universität zu Kiel", Option(2296)),
				Link("Komödientyp", "Komödie", Option(2340)),
				Link("sarkastischen", "Sarkasmus", Option(2368)),
				Link("absurden", "Absurdität", Option(2383)),
				Link("morbiden", "Morbidität", Option(2396)),
				Link("tabuisierte", "Tabuisierung", Option(2462)),
				Link("sakrosankt", "Sakrosankt", Option(2551)),
				Link("politischen Unkorrektheiten", "Politische Korrektheit", Option(2612)),
				Link("sexuellen und skatologischen", "Vulgärsprache", Option(2656)),
				Link("zynischer", "Zynismus", Option(2756)),
				Link("Satire", "Satire", Option(2933)),
				Link("Robert Altmans", "Robert Altman", Option(2997)),
				Link("M*A*S*H", "MASH (Film)", Option(3012)),
				Link("Mike Nichols", "Mike Nichols", Option(3032)),
				Link("Catch-22", "Catch-22 – Der böse Trick", Option(3046)),
				Link("Joseph Heller", "Joseph Heller", Option(3071)),
				Link("Postmoderne", "Postmoderne", Option(3099)),
				Link("Quentin Tarantinos", "Quentin Tarantino", Option(3111)),
				Link("Pulp Fiction", "Pulp Fiction", Option(3130)),
				Link("Lars von Triers", "Lars von Trier", Option(3158)),
				Link("Idioterne", "Idioten", Option(3174)),
				Link("François Bondy", "François Bondy", Option(3214)),
				Link("Die Zeit", "Die Zeit", Option(3245)),
				Link("Witz", "Witz", Option(3491)),
				Link("Duden", "Duden", Option(3639)),
				Link("Galgenhumor", "Galgenhumor", Option(3806))
			))
	}

	def parsedEntryWithDifferentLinkTypes(): ParsedWikipediaEntry = {
		ParsedWikipediaEntry(
			"Origineller Titel",
			Option("In diesem Text könnten ganz viele verschiedene Links stehen."),
			textlinks = List(Link("Apfel", "Apfel", Option(0)), Link("Baum", "Baum", Option(4))),
			templatelinks = List(Link("Charlie", "Charlie C.")),
			categorylinks = List(Link("Dora", "Dora")),
			listlinks = List(Link("Fund", "Fund"), Link("Grieß", "Brei")),
			disambiguationlinks = List(Link("Esel", "Esel"))
		)
	}

	def allLinksListFromEntryList(): List[Link] = {
		List(
			Link("Apfel", "Apfel", Option(0)),
			Link("Baum", "Baum", Option(4)),
			Link("Charlie", "Charlie C."),
			Link("Dora", "Dora"),
			Link("Fund", "Fund"),
			Link("Grieß", "Brei"),
			Link("Esel", "Esel")
		)
	}

	def parsedEntryWithFilteredLinks(): ParsedWikipediaEntry = {
		ParsedWikipediaEntry(
			"Origineller Titel",
			Option("In diesem Text könnten ganz viele verschiedene Links stehen."),
			textlinks = List(Link("Apfel", "Apfel", Option(0)), Link("Baum", "Baum", Option(4))),
			categorylinks = List(Link("Dora", "Dora")),
			listlinks = List(Link("Fund", "Fund")),
			disambiguationlinks = List(Link("Esel", "Esel"))
		)
	}

	def testNamespacePages(): List[WikipediaEntry] = {
		List(
			WikipediaEntry("lol"),
			WikipediaEntry("Audi"),
			WikipediaEntry("Electronic Arts"),
			WikipediaEntry("Postbank-Hochhaus (Berlin)"),
			WikipediaEntry("Postbank-Hochhaus Berlin"),
			WikipediaEntry("Abraham Lincoln"),
			WikipediaEntry("Diskussion:Testpage"),
			WikipediaEntry("Benutzer:Testpage"),
			WikipediaEntry("Benutzerin:Testpage"),
			WikipediaEntry("Benutzer Diskussion:Testpage"),
			WikipediaEntry("BD:Testpage"),
			WikipediaEntry("Benutzerin Diskussion:Testpage"),
			WikipediaEntry("Wikipedia:Testpage"),
			WikipediaEntry("WP:Testpage"),
			WikipediaEntry("Wikipedia Diskussion:Testpage"),
			WikipediaEntry("WD:Testpage"),
			WikipediaEntry("Datei:Testpage"),
			WikipediaEntry("Datei Diskussion:Testpage"),
			WikipediaEntry("MediaWiki:Testpage"),
			WikipediaEntry("MediaWiki Diskussion:Testpage"),
			WikipediaEntry("Vorlage:Testpage"),
			WikipediaEntry("Vorlage Diskussion:Testpage"),
			WikipediaEntry("Hilfe:Testpage"),
			WikipediaEntry("H:Testpage"),
			WikipediaEntry("Hilfe Diskussion:Testpage"),
			WikipediaEntry("HD:Testpage"),
			WikipediaEntry("Kategorie:Testpage"),
			WikipediaEntry("Kategorie Diskussion:Testpage"),
			WikipediaEntry("Portal:Testpage"),
			WikipediaEntry("P:Testpage"),
			WikipediaEntry("Portal Diskussion:Testpage"),
			WikipediaEntry("PD:Testpage"),
			WikipediaEntry("Modul:Testpage"),
			WikipediaEntry("Modul Diskussion:Testpage"),
			WikipediaEntry("Gadget:Testpage"),
			WikipediaEntry("Gadget Diskussion:Testpage"),
			WikipediaEntry("Gadget-Definition:Testpage"),
			WikipediaEntry("Gadget-Definition Diskussion:Testpage"),
			WikipediaEntry("Thema:Testpage"),
			WikipediaEntry("Spezial:Testpage"),
			WikipediaEntry("Medium:Testpage"))
	}

	def testCleanedNamespacePages(): List[WikipediaEntry] = {
		List(
			WikipediaEntry("lol"),
			WikipediaEntry("Audi"),
			WikipediaEntry("Electronic Arts"),
			WikipediaEntry("Postbank-Hochhaus (Berlin)"),
			WikipediaEntry("Postbank-Hochhaus Berlin"),
			WikipediaEntry("Abraham Lincoln"),
			WikipediaEntry("Kategorie:Testpage"))
	}

	def testNamespaceLinks(): List[Link] = {
		List(
			Link("August Horch", "August Horch", Option(0)),
			Link("August Horch", "Benutzer:August Horch", Option(0)),
			Link("August Horch", "Thema:August Horch", Option(0)),
			Link("August Horch", "HD:August Horch", Option(0)),
			Link("August Horch", "Kategorie:August Horch", Option(0)))
	}

	def testListLinkPage(): String = {
		Source.fromURL(getClass.getResource("/textmining/test_data.html")).getLines().mkString("\n")
	}

	def testExtractedListLinks(): List[Link] = {
		List(
			Link("Zwillinge", "Zwillinge"),
			Link("Kristallzwilling", "Kristallzwilling"),
			Link("Zwilling J. A. Henckels", "Zwilling J. A. Henckels"),
			Link("Zwillinge (Sternbild)", "Zwillinge (Sternbild)"),
			Link("Zwillinge (Tierkreiszeichen)", "Zwillinge (Tierkreiszeichen)"),
			Link("Christian Zwilling", "Christian Zwilling"),
			Link("David Zwilling", "David Zwilling"),
			Link("Edgar Zwilling", "Edgar Zwilling"),
			Link("Ernst Zwilling", "Ernst Zwilling"),
			Link("Gabriel Zwilling", "Gabriel Zwilling"),
			Link("Michail Jakowlewitsch Zwilling", "Michail Jakowlewitsch Zwilling"),
			Link("Paul Zwilling", "Paul Zwilling"),
			Link("Georg Zwilling", "Georg Zwilling"),
			Link("Poker", "Poker"),
			Link("Primzahlzwilling", "Primzahlzwilling"),
			Link("Zwilling (Heeresfeldbahn)", "Zwilling (Heeresfeldbahn)"),
			Link("Ivan Reitman", "Ivan Reitman"),
			Link("Twins - Zwillinge", "Twins - Zwillinge"),
			Link("Zwillingswendeltreppe", "Zwillingswendeltreppe"),
			Link("Der Zwilling", "Der Zwilling"),
			Link("Die Zwillinge", "Die Zwillinge"))
	}

	def testCleanedNamespaceLinks(): List[Link] = {
		List(
			Link("August Horch", "August Horch", Option(0)),
			Link("August Horch", "Kategorie:August Horch", Option(0)))
	}

	def testCategoryLinks(): List[Link] = {
		List(
			Link("Ingolstadt", "Ingolstadt", Option(55)),
			Link("Bayern", "Bayern", Option(69)),
			Link("Automobilhersteller", "Kategorie:Automobilhersteller", Option(94)),
			Link("Volkswagen", "Volkswagen AG", Option(123)),
			Link("Wortspiel", "Kategorie:Wortspiel", Option(175)),
			Link("Kategorie:Namensrechte", "Marke (Recht)", Option(202)),
			Link("A. Horch & Cie. Motorwagenwerke Zwickau", "Horch", Option(255)),
			Link("August Horch", "August Horch", Option(316)),
			Link("Lateinische", "Latein", Option(599)),
			Link("Imperativ", "Imperativ (Modus)", Option(636)),
			Link("Kategorie:Zwickau", "Zwickau", Option(829)),
			Link("Zschopauer", "Zschopau", Option(868)))
	}

	def testCleanedCategoryLinks(): List[Link] = {
		List(
			Link("Ingolstadt", "Ingolstadt", Option(55)),
			Link("Bayern", "Bayern", Option(69)),
			Link("Volkswagen", "Volkswagen AG", Option(123)),
			Link("A. Horch & Cie. Motorwagenwerke Zwickau", "Horch", Option(255)),
			Link("August Horch", "August Horch", Option(316)),
			Link("Lateinische", "Latein", Option(599)),
			Link("Imperativ", "Imperativ (Modus)", Option(636)),
			Link("Zschopauer", "Zschopau", Option(868)))
	}

	def testExtractedCategoryLinks(): List[Link] = {
		List(
			Link("Automobilhersteller", "Automobilhersteller"),
			Link("Wortspiel", "Wortspiel"),
			Link("Namensrechte", "Marke (Recht)"),
			Link("Zwickau", "Zwickau"))
	}

	def testRedirectDict(): Map[String, String] = {
		Map("Postbank-Hochhaus Berlin" -> "Postbank-Hochhaus (Berlin)")
	}

	def testLinksWithRedirects(): Set[Link] = {
		Set(Link("Postbank Hochhaus in Berlin", "Postbank-Hochhaus Berlin", Option(10)))
	}

	def testLinksWithResolvedRedirects(): Set[Link] = {
		Set(Link("Postbank Hochhaus in Berlin", "Postbank-Hochhaus (Berlin)", Option(10)))
	}

	def testEntriesWithBadRedirects(): List[WikipediaEntry] = {
		List(WikipediaEntry("Postbank-Hochhaus Berlin", Option("""#redirect [[Postbank-Hochhaus (Berlin)]]""")))
	}

	def document(): String = {
		"""<body><p><a href="/2._Juli" title="2. Juli">2. Juli</a>
		  |<a href="/1852" title="1852">1852</a> im Stadtteil
		  |<span class="math">bli</span> bla
		  |<span class="math">blub</span>
		  |<abbr title="Naturgesetze für Information">NGI</abbr>
		  |</p></body>""".stripMargin
	}

	def parsedEntriesWithRedirects(): Set[ParsedWikipediaEntry] = {
		Set(
			ParsedWikipediaEntry("Test Entry 1", Option("This is a test page"), textlinks = List(Link("alias 1", "Test Redirect Entry 1"))),
			ParsedWikipediaEntry("Test Entry 2", Option("This is another test page"), textlinks = List(Link("alias 2", "Test Redirect Entry 2"), Link("alias 3", "EU"))),
			ParsedWikipediaEntry("Test Redirect Entry 1", Option("REDIRECT test page"), textlinks = List(Link("Test Redirect Entry 1", "test page"))),
			ParsedWikipediaEntry("Test Redirect Entry 2", Option("REDIRECTtest page 2"), textlinks = List(Link("Test Redirect Entry 2", "test page 2"))),
			ParsedWikipediaEntry("Test Wrong Redirect Entry 1", Option("WEITERLEITUNG test page")),
			ParsedWikipediaEntry("EU", Option("REDIRECT Europäische Union"), textlinks = List(Link("EU", "Europäische Union")), foundaliases = List("REDIRECT"))
		)
	}

	def parsedEntriesWithResolvedRedirects(): Set[ParsedWikipediaEntry] = {
		Set(
			ParsedWikipediaEntry("Test Entry 1", Option("This is a test page"), textlinks = List(Link("alias 1", "test page"))),
			ParsedWikipediaEntry("Test Entry 2", Option("This is another test page"), textlinks = List(Link("alias 2", "test page 2"), Link("alias 3", "Europäische Union"))),
			ParsedWikipediaEntry("Test Redirect Entry 1", Option("REDIRECT test page"), textlinks = List(Link("Test Redirect Entry 1", "test page"))),
			ParsedWikipediaEntry("Test Redirect Entry 2", Option("REDIRECTtest page 2"), textlinks = List(Link("Test Redirect Entry 2", "test page 2"))),
			ParsedWikipediaEntry("Test Wrong Redirect Entry 1", Option("WEITERLEITUNG test page")),
			ParsedWikipediaEntry("EU", Option("REDIRECT Europäische Union"), textlinks = List(Link("EU", "Europäische Union")), foundaliases = List("REDIRECT"))
		)
	}

	def parsedRedirectEntries(): Set[ParsedWikipediaEntry] = {
		Set(
			ParsedWikipediaEntry("Test Redirect Entry 1", Option("REDIRECT test page"), textlinks = List(Link("Test Redirect Entry 1", "test page"))),
			ParsedWikipediaEntry("Test Redirect Entry 2", Option("REDIRECTtest page 2"), textlinks = List(Link("Test Redirect Entry 2", "test page 2"))),
			ParsedWikipediaEntry("EU", Option("REDIRECT Europäische Union"), textlinks = List(Link("EU", "Europäische Union")), foundaliases = List("REDIRECT")))
	}

	def redirectDict(): Map[String, String] = {
		Map(
			"Test Redirect Entry 1" -> "test page",
			"Test Redirect Entry 2" -> "test page 2",
			"EU" -> "Europäische Union")
	}

	def redirectMap(): Map[String, String] = {
		Map(
			"Site 1" -> "Site 3",
			"Site 3" -> "Site 6",
			"Site 4" -> "Site 5",
			"Site 5" -> "Site 4",
			"Site 7" -> "Site 7",
			"EU" -> "Europäische Union")
	}

	def cleanedRedirectMap(): Map[String, String] = {
		Map(
			"Site 1" -> "Site 6",
			"Site 3" -> "Site 6",
			"EU" -> "Europäische Union")
	}

	def entriesWithRedirects(): Set[ParsedWikipediaEntry] = {
		Set(
			ParsedWikipediaEntry("Test Entry 1",
				textlinks = List(Link("Alias 1", "Site 1")),
				disambiguationlinks = List(Link("Alias 2", "Site 2")),
				listlinks = List(Link("Alias 3", "Site 3")),
				categorylinks = List(Link("Alias 4", "Site 4")),
				templatelinks = List(Link("Alias 5", "Site 5"))),
			ParsedWikipediaEntry("Test Entry 2", textlinks = List(Link("Alias 6", "Site 2"))),
			ParsedWikipediaEntry("Rapunzel Naturkost", listlinks = List(Link("EU", "EU"))))
	}

	def entriesWithResolvedRedirects(): Set[ParsedWikipediaEntry] = {
		Set(
			ParsedWikipediaEntry("Test Entry 1",
				textlinks = List(Link("Alias 1", "Site 6")),
				disambiguationlinks = List(Link("Alias 2", "Site 2")),
				listlinks = List(Link("Alias 3", "Site 6")),
				categorylinks = List(Link("Alias 4", "Site 4")),
				templatelinks = List(Link("Alias 5", "Site 5"))),
			ParsedWikipediaEntry("Test Entry 2", textlinks = List(Link("Alias 6", "Site 2"))),
			ParsedWikipediaEntry("Rapunzel Naturkost", listlinks = List(Link("EU", "Europäische Union"))))
	}

	def aliasFileStream(): BufferedSource = {
		Source.fromURL(getClass.getResource("/textmining/aliasfile"))
	}

	def deserializedTrie(): TrieNode = {
		val trie = new TrieNode()
		val tokenizer = IngestionTokenizer(false, false)
		val aliasList = List("test alias abc", "this is a second alias", "a third alias", "test alias bcs", "this is a different sentence")
		for(alias <- aliasList) {
			trie.append(tokenizer.process(alias))
		}
		trie
	}

	def testDataTrie(tokenizer: IngestionTokenizer): TrieNode = {
		val trie = new TrieNode()
		val aliasList = Source.fromURL(getClass.getResource("/textmining/triealiases")).getLines()
		for(alias <- aliasList) {
			trie.append(tokenizer.process(alias))
		}
		trie
	}

	def uncleanedFoundAliaes(): List[String] = {
		List("Alias 1", "", "Alias 2", "Alias 1", "Alias 3")
	}

	def cleanedFoundAliaes(): List[String] = {
		List("Alias 1", "Alias 2", "Alias 3")
	}

	def binaryTrieStream(): ByteArrayInputStream = {
		val aliasStream = TestData.aliasFileStream()
		val trieStream = new ByteArrayOutputStream(1024)
		LocalTrieBuilder.serializeTrie(aliasStream, trieStream)
		new ByteArrayInputStream(trieStream.toByteArray)
	}

<<<<<<< HEAD
	def linkExtenderPagesSet(): Set[Page] = {
		Set(
			Page("Audi", Map("Audi AG" -> 10, "Audi" -> 10, "VW" -> 1)),
			Page("Bayern", Map("Bayern" -> 1)),
			Page("VW", Map("Volkswagen AG" -> 1, "VW" -> 1)),
			Page("Zerfall (Album)", Map("Zerfall" -> 1))
		)
	}

	def linkExtenderPagesMap(): Map[String, Map[String, Int]] = {
		Map(
			"Audi" -> Map("Audi AG" -> 10, "Audi" -> 10, "VW" -> 1),
			"Bayern" -> Map("Bayern" -> 1),
			"VW" -> Map("Volkswagen AG" -> 1, "VW" -> 1),
			"Zerfall (Album)" -> Map("Zerfall" -> 1)
		)
	}

	def linkExtenderParsedEntry(): ParsedWikipediaEntry = {
		ParsedWikipediaEntry("Audi", Option("Audi ist Audi AG. VW ist Volkswagen AG"),
			List(
				Link("VW", "VW", Option(18))
			)
		)
	}

	def linkExtenderFoundPages(): Map[String, Map[String, Int]] = {
		Map(
			"Audi" -> Map("Audi AG" -> 10, "Audi" -> 10, "VW" -> 1),
			"VW" -> Map("Volkswagen AG" -> 1, "VW" -> 1)
		)
	}

	def linkExtenderFoundAliases(): Map[String, (String, String)] = {
		Map(
			"Audi" -> ("Audi", "Audi"),
			"Audi AG" -> ("Audi AG", "Audi"),
			"VW" -> ("VW", "VW"),
			"Volkswagen AG" -> ("Volkswagen AG", "VW")
		)
	}

	def linkExtenderExtendedParsedEntry(): Set[ParsedWikipediaEntry] = {
		Set(
			ParsedWikipediaEntry(
				"Audi",
				Option("Audi ist Audi AG. VW ist Volkswagen AG"),
				List(Link("VW", "VW", Option(18), Map())),
				extendedlinks = List(
					Link("Audi", "Audi", Option(0)),
					Link("Audi AG", "Audi", Option(9)),
					Link("VW", "VW", Option(18)),
					Link("Volkswagen AG", "VW", Option(25))
				)
			)
		)
	}

	def linkExtenderTrie(tokenizer: IngestionTokenizer): TrieNode = {
		val trie = new TrieNode()
		val aliasList = List("Audi", "Audi AG", "VW", "Volkswagen AG")
		for(alias <- aliasList) {
			trie.append(tokenizer.process(alias))
		}
		trie
	}

	def bigLinkExtenderParsedEntry(): ParsedWikipediaEntry = {
		ParsedWikipediaEntry(
			"Postbank-Hochhaus (Berlin)",
			Option("Das heutige Postbank-Hochhaus (früher: Postscheckamt Berlin West (Bln W), seit 1985: Postgiroamt Berlin) ist ein Hochhaus der Postbank am Halleschen Ufer 40–60 und der Großbeerenstraße 2 im Berliner Ortsteil Kreuzberg. Das Postscheckamt von Berlin war ab 1909 in einem Neubau in der Dorotheenstraße 29 (heute: 84), der einen Teil der ehemaligen Markthalle IV integrierte, untergebracht und war bis zum Ende des Zweiten Weltkriegs für den Bereich der Städte Berlin, Frankfurt (Oder), Potsdam, Magdeburg und Stettin zuständig. Aufgrund der Deutschen Teilung wurde das Postscheckamt in der Dorotheenstraße nur noch von der Deutschen Post der DDR genutzt. Für den Westteil von Berlin gab es damit zunächst kein eigenes Postscheckamt und daher wurde dort 1948 das Postscheckamt West eröffnet. 2014 kaufte die CG-Gruppe das Gebäude von der Postbank, die das Gebäude als Mieter bis Mitte 2016 weiternutzen will. Nach dem Auszug der Postbank soll das Hochhaus saniert und zu einem Wohn-und Hotelkomplex umgebaut werden. Gottfried Gruner Nach den Plänen des Oberpostdirektors Prosper Lemoine wurde das Gebäude des damaligen Postscheckamtes Berlin West von 1965 bis 1971 errichtet. Es hat 23 Geschosse und gehört mit einer Höhe von 89 Metern bis heute zu den höchsten Gebäuden in Berlin. Das Hochhaus besitzt eine Aluminium-Glas-Fassade und wurde im sogenannten „Internationalen Stil“ errichtet. Die Gestaltung des Gebäudes orientiert sich an Mies van der Rohes Seagram Building in New York. Zu dem Gebäude gehören zwei Anbauten. In dem zweigeschossigen Flachbau waren ein Rechenzentrum und die Schalterhalle untergebracht. In dem sechsgeschossiges Gebäude waren ein Heizwerk und eine Werkstatt untergebracht. Vor dem Hochhaus befindet sich der Große Brunnen von Gottfried Gruner. Er besteht aus 18 Säulen aus Bronze und wurde 1972 in Betrieb genommen. Im Postbank-Hochhaus befinden sich mehrere UKW-Sender, die von Media Broadcast betrieben werden. Die Deutsche Funkturm (DFMG), eine Tochtergesellschaft der Deutschen Telekom AG, stellt dafür Standorte wie das Berliner Postbank-Hochhaus bereit. Über die Antennenträger auf dem Dach werden u. a. folgende Hörfunkprogramme auf Ultrakurzwelle ausgestrahlt:"),
			List(
				Link("Hochhaus", "Hochhaus", Option(113)),
				Link("Postbank", "Postbank", Option(126)),
				Link("Berliner", "Berlin", Option(190)),
				Link("Kreuzberg", "Berlin-Kreuzberg", Option(208)),
				Link("Frankfurt (Oder)", "Frankfurt (Oder)", Option(465)),
				Link("Potsdam", "Potsdam", Option(483)),
				Link("Magdeburg", "Magdeburg", Option(492)),
				Link("Stettin", "Stettin", Option(506)),
				Link("Deutschen Post der DDR", "Deutsche Post (DDR)", Option(620)),
				Link("New York", "New York City", Option(1472)),
				Link("Bronze", "Bronze", Option(1800)),
				Link("Media Broadcast", "Media Broadcast", Option(1906)),
				Link("Deutsche Funkturm", "Deutsche Funkturm", Option(1944)),
				Link("Deutschen Telekom AG", "Deutsche Telekom", Option(1999))
			)
		)
	}

	def bigLinkExtenderPagesSet(): Set[Page] = {
		Set(
			Page("Audi", Map("Audi AG" -> 10, "Audi" -> 10, "VW" -> 2)),
			Page("VW", Map("Volkswagen AG" -> 2, "VW" -> 2)),
			Page("Hochhaus", Map("Hochhaus" -> 2, "Gebäude" -> 1)),
			Page("Postbank", Map("Postbank" -> 2)),
			Page("Berlin", Map("Berlin" -> 2, "(" -> 1, "Berliner" -> 2)),
			Page("Berlin-Kreuzberg", Map("Kreuzberg" -> 2)),
			Page("Frankfurt (Oder)", Map("Frankfurt (Oder)" -> 2)),
			Page("Potsdam", Map("Potsdam" -> 2)),
			Page("Magdeburg", Map("Magdeburg" -> 2)),
			Page("Stettin", Map("Stettin" -> 2)),
			Page("Deutsche Post (DDR)", Map("Deutschen Post der DDR" -> 2)),
			Page("New York City", Map("New York" -> 2)),
			Page("Bronze", Map("Bronze" -> 2)),
			Page("Media Broadcast", Map("Media Broadcast" -> 2)),
			Page("Deutsche Funkturm", Map("Deutsche Funkturm" -> 2, "DFMG" -> 11)),
			Page("Deutsche Telekom", Map("Deutschen Telekom AG" -> 2))
		)
	}

	def bigLinkExtenderExtendedParsedEntry(): Set[ParsedWikipediaEntry] = {
		Set(
			ParsedWikipediaEntry(
				"Postbank-Hochhaus (Berlin)",
				Option("Das heutige Postbank-Hochhaus (früher: Postscheckamt Berlin West (Bln W), seit 1985: Postgiroamt Berlin) ist ein Hochhaus der Postbank am Halleschen Ufer 40–60 und der Großbeerenstraße 2 im Berliner Ortsteil Kreuzberg. Das Postscheckamt von Berlin war ab 1909 in einem Neubau in der Dorotheenstraße 29 (heute: 84), der einen Teil der ehemaligen Markthalle IV integrierte, untergebracht und war bis zum Ende des Zweiten Weltkriegs für den Bereich der Städte Berlin, Frankfurt (Oder), Potsdam, Magdeburg und Stettin zuständig. Aufgrund der Deutschen Teilung wurde das Postscheckamt in der Dorotheenstraße nur noch von der Deutschen Post der DDR genutzt. Für den Westteil von Berlin gab es damit zunächst kein eigenes Postscheckamt und daher wurde dort 1948 das Postscheckamt West eröffnet. 2014 kaufte die CG-Gruppe das Gebäude von der Postbank, die das Gebäude als Mieter bis Mitte 2016 weiternutzen will. Nach dem Auszug der Postbank soll das Hochhaus saniert und zu einem Wohn-und Hotelkomplex umgebaut werden. Gottfried Gruner Nach den Plänen des Oberpostdirektors Prosper Lemoine wurde das Gebäude des damaligen Postscheckamtes Berlin West von 1965 bis 1971 errichtet. Es hat 23 Geschosse und gehört mit einer Höhe von 89 Metern bis heute zu den höchsten Gebäuden in Berlin. Das Hochhaus besitzt eine Aluminium-Glas-Fassade und wurde im sogenannten „Internationalen Stil“ errichtet. Die Gestaltung des Gebäudes orientiert sich an Mies van der Rohes Seagram Building in New York. Zu dem Gebäude gehören zwei Anbauten. In dem zweigeschossigen Flachbau waren ein Rechenzentrum und die Schalterhalle untergebracht. In dem sechsgeschossiges Gebäude waren ein Heizwerk und eine Werkstatt untergebracht. Vor dem Hochhaus befindet sich der Große Brunnen von Gottfried Gruner. Er besteht aus 18 Säulen aus Bronze und wurde 1972 in Betrieb genommen. Im Postbank-Hochhaus befinden sich mehrere UKW-Sender, die von Media Broadcast betrieben werden. Die Deutsche Funkturm (DFMG), eine Tochtergesellschaft der Deutschen Telekom AG, stellt dafür Standorte wie das Berliner Postbank-Hochhaus bereit. Über die Antennenträger auf dem Dach werden u. a. folgende Hörfunkprogramme auf Ultrakurzwelle ausgestrahlt:"),
				List(
					Link("Hochhaus", "Hochhaus", Option(113)),
					Link("Postbank", "Postbank", Option(126)),
					Link("Berliner", "Berlin", Option(190)),
					Link("Kreuzberg", "Berlin-Kreuzberg", Option(208)),
					Link("Frankfurt (Oder)", "Frankfurt (Oder)", Option(465)),
					Link("Potsdam", "Potsdam", Option(483)),
					Link("Magdeburg", "Magdeburg", Option(492)),
					Link("Stettin", "Stettin", Option(506)),
					Link("Deutschen Post der DDR", "Deutsche Post (DDR)", Option(620)),
					Link("New York", "New York City", Option(1472)),
					Link("Bronze", "Bronze", Option(1800)),
					Link("Media Broadcast", "Media Broadcast", Option(1906)),
					Link("Deutsche Funkturm", "Deutsche Funkturm", Option(1944)),
					Link("Deutschen Telekom AG", "Deutsche Telekom", Option(1999))
				),
				extendedlinks = List(
					Link("Berlin", "Berlin", Option(53)),
					Link("Berlin", "Berlin", Option(97)),
					Link("Hochhaus", "Hochhaus", Option(113)),
					Link("Postbank", "Postbank", Option(126)),
					Link("Berliner", "Berlin", Option(190)),
					Link("Kreuzberg", "Berlin-Kreuzberg", Option(208)),
					Link("Berlin", "Berlin", Option(241)),
					Link("Berlin", "Berlin", Option(457)),
					Link("Frankfurt (Oder)", "Frankfurt (Oder)", Option(465)),
					Link("Potsdam", "Potsdam", Option(483)),
					Link("Magdeburg", "Magdeburg", Option(492)),
					Link("Stettin", "Stettin", Option(506)),
					Link("Deutschen Post der DDR", "Deutsche Post (DDR)", Option(620)),
					Link("Berlin", "Berlin", Option(673)),
					Link("Gebäude", "Hochhaus", Option(818)),
					Link("Postbank", "Postbank", Option(834)),
					Link("Gebäude", "Hochhaus", Option(852)),
					Link("Postbank", "Postbank", Option(925)),
					Link("Hochhaus", "Hochhaus", Option(943)),
					Link("Gebäude", "Hochhaus", Option(1093)),
					Link("Berlin", "Berlin", Option(1131)),
					Link("Berlin", "Berlin", Option(1270)),
					Link("Hochhaus", "Hochhaus", Option(1282)),
					Link("New York", "New York City", Option(1472)),
					Link("Gebäude", "Hochhaus", Option(1489)),
					Link("Gebäude", "Hochhaus", Option(1639)),
					Link("Hochhaus", "Hochhaus", Option(1708)),
					Link("Bronze", "Bronze", Option(1800)),
					Link("Media Broadcast", "Media Broadcast", Option(1906)),
					Link("Deutsche Funkturm", "Deutsche Funkturm", Option(1944)),
					Link("DFMG", "Deutsche Funkturm", Option(1963)),
					Link("Deutschen Telekom AG", "Deutsche Telekom", Option(1999)),
					Link("Berliner", "Berlin", Option(2052))
				)
			)
		)
	}

=======
	def wikidataEntities(): List[WikiDataEntity] = {
		List(
			WikiDataEntity("Q1", instancetype = Option("comp"), wikiname = Option("Page 1")),
			WikiDataEntity("Q2", instancetype = Option("comp"), wikiname = Option("Page 2")),
			WikiDataEntity("Q3", instancetype = Option("comp"), wikiname = Option("Page 3")),
			WikiDataEntity("Q4", instancetype = Option("comp")),
			WikiDataEntity("Q5", wikiname = Option("Page 5")),
			WikiDataEntity("Q6"))
	}

	def wikidataCompanyPages(): List[String] = {
		List("Page 1", "Page 2", "Page 3")
	}

	def companyPages(): List[Page] = {
		List(
			Page("Page 1", Map("P1Alias1" -> 1, "P1Alias2" -> 1)),
			Page("Page 2", Map("P2Alias1" -> 1, "P2Alias2" -> 1)),
			Page("Page 3", Map("P3Alias1" -> 1, "P1Alias1" -> 1)),
			Page("Page 4", Map("P4Alias1" -> 1, "P4Alias3" -> 1)),
			Page("Page 5", Map("P5Alias1" -> 1)),
			Page("Page 6", Map("P6Alias1" -> 1)))
	}

	def companyAliases(): Set[String] = {
		Set("P1Alias1", "P1Alias2", "P2Alias1", "P2Alias2", "P3Alias1")
	}

	def unfilteredCompanyLinksEntries(): List[ParsedWikipediaEntry] = {
		List(
			ParsedWikipediaEntry(
				"Title 1",
				textlinks = List(Link("P1Alias1", "Page 1"), Link("P4Alias3", "Page 4")),
				templatelinks = List(Link("P2Alias1", "Page 2")),
				categorylinks = List(Link("P3Alias1", "Page 3")),
				listlinks = List(Link("P4Alias1", "Page 4"))),
			ParsedWikipediaEntry(
				"Title 2",
				textlinks = List(Link("P5Alias1", "Page 5")),
				categorylinks = List(Link("P6Alias1", "Page 6"))),
			ParsedWikipediaEntry(
				"Title 3",
				listlinks = List(Link("P1Alias2", "Page 1")),
				disambiguationlinks = List(Link("P2Alias2", "Page 2")))
		)
	}

	def filteredCompanyLinksEntries(): List[ParsedWikipediaEntry] = {
		List(
			ParsedWikipediaEntry(
				"Title 1",
				textlinks = List(Link("P1Alias1", "Page 1")),
				templatelinks = List(Link("P2Alias1", "Page 2")),
				categorylinks = List(Link("P3Alias1", "Page 3"))),
			ParsedWikipediaEntry("Title 2"),
			ParsedWikipediaEntry(
				"Title 3",
				listlinks = List(Link("P1Alias2", "Page 1")),
				disambiguationlinks = List(Link("P2Alias2", "Page 2")))
		)
	}

	def classifierFeatureEntries(): List[FeatureEntry] = {
		List(
			FeatureEntry("alias1", "page1", 0.01, 0.01, 0.1, false),
			FeatureEntry("alias2", "page2", 0.3, 0.7, 0.9, true),
			FeatureEntry("alias3", "page3", 0.1, 0.2, 0.3, false),
			FeatureEntry("alias4", "page4", 0.2, 0.1, 0.2, false),
			FeatureEntry("alias5", "page5", 0.05, 0.6, 0.7, true),
			FeatureEntry("alias6", "page6", 0.03, 0.1, 0.3, false),
			FeatureEntry("alias7", "page7", 0.2, 0.7, 0.6, true))
	}
>>>>>>> fab1442e
}

// scalastyle:on method.length
// scalastyle:on line.size.limit
// scalastyle:on number.of.methods
// scalastyle:on file.size.limit<|MERGE_RESOLUTION|>--- conflicted
+++ resolved
@@ -1258,7 +1258,6 @@
 		new ByteArrayInputStream(trieStream.toByteArray)
 	}
 
-<<<<<<< HEAD
 	def linkExtenderPagesSet(): Set[Page] = {
 		Set(
 			Page("Audi", Map("Audi AG" -> 10, "Audi" -> 10, "VW" -> 1)),
@@ -1430,7 +1429,6 @@
 		)
 	}
 
-=======
 	def wikidataEntities(): List[WikiDataEntity] = {
 		List(
 			WikiDataEntity("Q1", instancetype = Option("comp"), wikiname = Option("Page 1")),
@@ -1503,7 +1501,6 @@
 			FeatureEntry("alias6", "page6", 0.03, 0.1, 0.3, false),
 			FeatureEntry("alias7", "page7", 0.2, 0.7, 0.6, true))
 	}
->>>>>>> fab1442e
 }
 
 // scalastyle:on method.length

package DataLake

import com.rockymadden.stringmetric.similarity.JaroWinklerMetric
import org.scalatest.FlatSpec

class MongeElkanUnitTest extends FlatSpec {

<<<<<<< HEAD
	"max" should "return 0.0 if given list is empty" in {
			val maximum = MongeElkan.max(List())
			assert(maximum === 0.0)
	}
	it should "return the maximum of a given list" in {
		val maximum = MongeElkan.max(List(12.2, 2.5, 34.8, 11.0, 0.5))
		assert(maximum === 34.8)
	}

	"maxSim" should "return the score with the highest similarity" in {
		val maximum = MongeElkan.maxSim("henka", List("henkan", "123", "xyz"))
		assert(maximum === JaroWinklerMetric.compare("henka", "henkan").get)
	}

	"score" should "return the MongeElkan score for given strings" in {
		val score = MongeElkan.compare("henka", "henkan")
		assert(score === JaroWinklerMetric.compare("henka", "henkan").get)
	}
=======
  "max" should "return 0.0 if given list is empty" in {
    val maximum = MongeElkan.max(List())
    assert(maximum == 0.0)
  }
  it should "return the maximum of a given list" in {
    val maximum = MongeElkan.max(List(12.2, 2.5, 34.8, 11.0, 0.5))
    assert(maximum == 34.8)
  }

  "maxSim" should "return the score with the highest similarity" in {
    val maximum = MongeElkan.maxSim("henka", List("henkan", "123", "xyz"))
    assert(maximum == JaroWinklerMetric.compare("henka", "henkan").get)
  }
  "score" should "return the MongeElkan score for given strings" in {
    val score = MongeElkan.compare("henka", "henkan")
    assert(score == JaroWinklerMetric.compare("henka", "henkan").get)
  }
>>>>>>> 0c42b304
}<|MERGE_RESOLUTION|>--- conflicted
+++ resolved
@@ -4,8 +4,6 @@
 import org.scalatest.FlatSpec
 
 class MongeElkanUnitTest extends FlatSpec {
-
-<<<<<<< HEAD
 	"max" should "return 0.0 if given list is empty" in {
 			val maximum = MongeElkan.max(List())
 			assert(maximum === 0.0)
@@ -24,23 +22,4 @@
 		val score = MongeElkan.compare("henka", "henkan")
 		assert(score === JaroWinklerMetric.compare("henka", "henkan").get)
 	}
-=======
-  "max" should "return 0.0 if given list is empty" in {
-    val maximum = MongeElkan.max(List())
-    assert(maximum == 0.0)
-  }
-  it should "return the maximum of a given list" in {
-    val maximum = MongeElkan.max(List(12.2, 2.5, 34.8, 11.0, 0.5))
-    assert(maximum == 34.8)
-  }
-
-  "maxSim" should "return the score with the highest similarity" in {
-    val maximum = MongeElkan.maxSim("henka", List("henkan", "123", "xyz"))
-    assert(maximum == JaroWinklerMetric.compare("henka", "henkan").get)
-  }
-  "score" should "return the MongeElkan score for given strings" in {
-    val score = MongeElkan.compare("henka", "henkan")
-    assert(score == JaroWinklerMetric.compare("henka", "henkan").get)
-  }
->>>>>>> 0c42b304
 }
--- conflicted
+++ resolved
@@ -11,21 +11,15 @@
 
 /**
 	* Reproduces a configuration for a comparison of two Subjects
-	* @param attribute the attribute of a Subject to be compared
+	* @param key the attribute of a Subject to be compared
 	* @param similarityMeasure the type of similarity measure for the comparing
 	* @param weight the weight of the calculation
 	* @tparam A type of the attribute
 	* @tparam B type of the similarity measure
 	*/
-<<<<<<< HEAD
 case class scoreConfig[A, B <: SimilarityMeasure[A]](key: String, similarityMeasure: B, weight: Double) {
 	override def equals(obj: Any): Boolean = obj match {
 		case that: scoreConfig[A, B] => that.key == this.key && that.similarityMeasure.equals(this.similarityMeasure) && that.weight == this.weight
-=======
-case class scoreConfig[A, B <: SimilarityMeasure[A]](attribute: String, similarityMeasure: B, weight: Double) {
-	override def equals(x: Any) = x match {
-		case that: scoreConfig[A, B] => that.attribute == this.attribute && that.similarityMeasure.equals(this.similarityMeasure) && that.weight == this.weight
->>>>>>> 0c42b304
 		case _ => false
 	}
 }
@@ -134,7 +128,7 @@
 	def compare(subject1: Subject, subject2: Subject, config: List[scoreConfig[_,_ <: SimilarityMeasure[_]]]): Double = {
 		val list = ListBuffer.empty[Double]
 		for(item <- config) {
-			list += item.similarityMeasure.compare(subject1.get(item.attribute), subject2.get(item.attribute)) * item.weight
+			list += item.similarityMeasure.compare(subject1.get(item.key), subject2.get(item.key)) * item.weight
 		}
 		list.foldLeft(0.0)((b, a) => b+a) / config.length
 	}

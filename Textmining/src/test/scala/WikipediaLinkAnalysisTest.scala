import com.holdenkarau.spark.testing.SharedSparkContext
import org.scalatest.FlatSpec
import org.apache.spark.rdd._

class WikipediaLinkAnalysisTest extends FlatSpec with SharedSparkContext {
	"Grouped aliases" should "not be empty" in {
		val groupedAliases = WikipediaLinkAnalysis.groupByAliases(parsedWikipediaTestRDD())
		assert(groupedAliases.count > 0)
	}

	"Grouped page names" should "not be empty" in {
		val groupedPageNames = WikipediaLinkAnalysis.groupByPageNames(parsedWikipediaTestRDD())
		assert(groupedPageNames.count > 0)
	}

	"Grouped aliases" should "be exactly these aliases" in {
		val groupedAliases = WikipediaLinkAnalysis.groupByAliases(parsedWikipediaTestRDD())
		val groupedAliasesTest = groupedAliasesTestRDD()
		assert(areRDDsEqual(groupedAliases.asInstanceOf[RDD[Any]], groupedAliasesTest.asInstanceOf[RDD[Any]]))
	}

	"Grouped page names" should "be exactly these page names" in {
		val groupedPages = WikipediaLinkAnalysis.groupByPageNames(parsedWikipediaTestRDD())
		val groupedPagesTest = groupedPagesTestRDD()
		assert(areRDDsEqual(groupedPages.asInstanceOf[RDD[Any]], groupedPagesTest.asInstanceOf[RDD[Any]]))
	}

	"Probability that link directs to page" should "be computed correctly" in {
		val references = probabilityReferences()
		cleanedGroupedAliasesTestRDD()
			.map(link => (link.alias, WikipediaLinkAnalysis.probabilityLinkDirectsToPage(link, "Bayern")))
			.collect
			.foreach { case (alias, probability) => assert(probability == references(alias)) }
	}

	"Dead links and only dead links" should "be removed" in {
		val cleanedGroupedAliases = WikipediaLinkAnalysis.removeDeadLinks(groupedAliasesTestRDD(), allPagesTestRDD())
		val cleanedGroupedAliasesTest = cleanedGroupedAliasesTestRDD()
		assert(areRDDsEqual(cleanedGroupedAliases.asInstanceOf[RDD[Any]], cleanedGroupedAliasesTest.asInstanceOf[RDD[Any]]))
	}

	"Dead pages and only dead pages" should "be removed" in {
		val cleanedGroupedPages = WikipediaLinkAnalysis.removeDeadPages(groupedPagesTestRDD(), allPagesTestRDD())
		val cleanedGroupedPagesTest = cleanedGroupedPagesTestRDD()
		assert(areRDDsEqual(cleanedGroupedPages.asInstanceOf[RDD[Any]], cleanedGroupedPagesTest.asInstanceOf[RDD[Any]]))
	}

	def areRDDsEqual(left: RDD[Any], right: RDD[Any]): Boolean = {
		// This function is not very pretty but takes Links and Pages.
		val sizeLeft = left.count
		val sizeRight = right.count
		if (sizeLeft != sizeRight) return false

		val rdd2 = right
			.keyBy {
				case l: WikiClasses.Alias => l.alias
				case p: WikiClasses.Page => p.page
			}

		val rdd1 = left
			.keyBy {
				case l: WikiClasses.Alias => l.alias
				case p: WikiClasses.Page => p.page
			}
			.join(rdd2)

		if (rdd1.count != sizeLeft) return false
		rdd1
			.map {
				case (key, (leftLink: WikiClasses.Alias, rightLink: WikiClasses.Alias)) =>
					(key, leftLink.pages, rightLink.pages)
				case (key, (leftLink: WikiClasses.Page, rightLink: WikiClasses.Page)) =>
					(key, leftLink.aliases, rightLink.aliases)
			}
			.collect
			.foreach { case (key, leftSequence, rightSequence) =>
				val map1 = leftSequence.asInstanceOf[Seq[(String, Int)]].toMap
				val map2 = rightSequence.asInstanceOf[Seq[(String, Int)]].toMap
				if (map1 != map2)
					return false
			}
		true
	}

	def parsedWikipediaTestRDD(): RDD[WikiClasses.ParsedWikipediaEntry] = {
		sc.parallelize(List(
<<<<<<< HEAD
			WikiClasses.ParsedWikipediaEntry("Audi", Option("dummy text"), List(
				WikiClasses.Link("Ingolstadt", "Ingolstadt", 55),
				WikiClasses.Link("Bayern", "Bayern", 69),
				WikiClasses.Link("Automobilhersteller", "Automobilhersteller", 94),
				WikiClasses.Link("Zerfall", "Zerfall (Album)", 4711),
				WikiClasses.Link("Zerfall", "Zerfall (Soziologie)", 4711) // dead link
			))))
=======
			WikipediaTextparser.ParsedWikipediaEntry("Audi", Option("dummy text"),
				List(
					WikipediaTextparser.Link("Ingolstadt", "Ingolstadt", 55),
					WikipediaTextparser.Link("Bayern", "Bayern", 69),
					WikipediaTextparser.Link("Automobilhersteller", "Automobilhersteller", 94),
					WikipediaTextparser.Link("Zerfall", "Zerfall (Album)", 4711),
					WikipediaTextparser.Link("Zerfall", "Zerfall (Soziologie)", 4711) // dead link
				),
				List[String]())))
>>>>>>> 0392117c
	}

	def groupedAliasesTestRDD(): RDD[WikiClasses.Alias] = {
		sc.parallelize(List(
			WikiClasses.Alias("Ingolstadt", Map("Ingolstadt" -> 1).toSeq),
			WikiClasses.Alias("Bayern", Map("Bayern" -> 1).toSeq),
			WikiClasses.Alias("Automobilhersteller", Map("Automobilhersteller" -> 1).toSeq),
			WikiClasses.Alias("Zerfall", Map("Zerfall (Album)" -> 1, "Zerfall (Soziologie)" -> 1).toSeq)
		))
	}

	def groupedPagesTestRDD(): RDD[WikiClasses.Page] = {
		sc.parallelize(List(
			WikiClasses.Page("Ingolstadt", Map("Ingolstadt" -> 1).toSeq),
			WikiClasses.Page("Bayern", Map("Bayern" -> 1).toSeq),
			WikiClasses.Page("Automobilhersteller", Map("Automobilhersteller" -> 1).toSeq),
			WikiClasses.Page("Zerfall (Album)", Map("Zerfall" -> 1).toSeq),
			WikiClasses.Page("Zerfall (Soziologie)", Map("Zerfall" -> 1).toSeq)
		))
	}

	def cleanedGroupedAliasesTestRDD(): RDD[WikiClasses.Alias] = {
		sc.parallelize(List(
			WikiClasses.Alias("Ingolstadt", Map("Ingolstadt" -> 1).toSeq),
			WikiClasses.Alias("Bayern", Map("Bayern" -> 1).toSeq),
			WikiClasses.Alias("Automobilhersteller", Map("Automobilhersteller" -> 1).toSeq),
			WikiClasses.Alias("Zerfall", Map("Zerfall (Album)" -> 1).toSeq)
		))
	}

	def cleanedGroupedPagesTestRDD(): RDD[WikiClasses.Page] = {
		sc.parallelize(List(
			WikiClasses.Page("Ingolstadt", Map("Ingolstadt" -> 1).toSeq),
			WikiClasses.Page("Bayern", Map("Bayern" -> 1).toSeq),
			WikiClasses.Page("Automobilhersteller", Map("Automobilhersteller" -> 1).toSeq),
			WikiClasses.Page("Zerfall (Album)", Map("Zerfall" -> 1).toSeq)
		))
	}

	def probabilityReferences(): Map[String, Double] = {
		Map(
			"Ingolstadt" -> 0.0,
			"Bayern" -> 1.0,
			"Automobilhersteller" -> 0.0,
			"Zerfall" -> 0.0
		)
	}

	def allPagesTestRDD(): RDD[String] = {
		sc.parallelize(List(
			"Automobilhersteller",
			"Ingolstadt",
			"Bayern",
			"Zerfall (Album)"
		))
	}
}<|MERGE_RESOLUTION|>--- conflicted
+++ resolved
@@ -84,7 +84,7 @@
 
 	def parsedWikipediaTestRDD(): RDD[WikiClasses.ParsedWikipediaEntry] = {
 		sc.parallelize(List(
-<<<<<<< HEAD
+
 			WikiClasses.ParsedWikipediaEntry("Audi", Option("dummy text"), List(
 				WikiClasses.Link("Ingolstadt", "Ingolstadt", 55),
 				WikiClasses.Link("Bayern", "Bayern", 69),
@@ -92,17 +92,6 @@
 				WikiClasses.Link("Zerfall", "Zerfall (Album)", 4711),
 				WikiClasses.Link("Zerfall", "Zerfall (Soziologie)", 4711) // dead link
 			))))
-=======
-			WikipediaTextparser.ParsedWikipediaEntry("Audi", Option("dummy text"),
-				List(
-					WikipediaTextparser.Link("Ingolstadt", "Ingolstadt", 55),
-					WikipediaTextparser.Link("Bayern", "Bayern", 69),
-					WikipediaTextparser.Link("Automobilhersteller", "Automobilhersteller", 94),
-					WikipediaTextparser.Link("Zerfall", "Zerfall (Album)", 4711),
-					WikipediaTextparser.Link("Zerfall", "Zerfall (Soziologie)", 4711) // dead link
-				),
-				List[String]())))
->>>>>>> 0392117c
 	}
 
 	def groupedAliasesTestRDD(): RDD[WikiClasses.Alias] = {

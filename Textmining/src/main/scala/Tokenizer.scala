--- conflicted
+++ resolved
@@ -22,17 +22,9 @@
 		@tailrec def start(n: Int): String = {
 			if (n == s.length) {
 				""
-<<<<<<< HEAD
-			}
-			else if (bad.indexOf(s.charAt(n)) < 0) {
-				end(n, s.length)
-			}
-			else {
-=======
 			} else if (bad.indexOf(s.charAt(n)) < 0) {
 				end(n, s.length)
 			} else {
->>>>>>> e05c8247
 				start(1 + n)
 			}
 		}

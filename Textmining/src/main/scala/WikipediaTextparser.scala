import org.apache.spark.{SparkConf, SparkContext}
import com.datastax.spark.connector._
import scala.collection.JavaConversions._
import scala.collection.mutable
import scala.util.matching.Regex
import info.bliki.wiki.model.WikiModel
import org.jsoup.Jsoup
import org.jsoup.nodes.Document
import org.jsoup.nodes.Element
import org.jsoup.nodes.TextNode
import org.jsoup.select.Elements
import java.net.URLDecoder

object WikipediaTextparser {
	val keyspace = "wikidumps"
	val tablename = "wikipedia"
	val infoboxOffset: Int = -1

	val outputTablename = "parsedwikipedia"

	case class WikipediaReadEntry(title: String,
								  var text: Option[String],
								  var references: Map[String, List[String]])

	case class WikipediaEntry(title: String,
							  var text: String,
							  var references: Map[String, List[String]])

	case class ParsedWikipediaEntry(title: String,
									var text: String,
									var links: List[Link])

	case class Link(alias: String,
					var page: String,
					offset: Int
				   )

	def removeWikiMarkup(text: String): String = {
		var cleanText = ""
		var depth = 0
		var escaped = false
		for (character <- text) {
			if (!escaped && character == '{')
				depth += 1
			else if (!escaped && character == '}' && depth > 0)
				depth -= 1
			else if (depth == 0)
				cleanText += character
			escaped = character == '\\'
		}
		cleanText
	}

	def wikipediaToHtml(wikipediaMarkup: String): String = {
		val html = wikipediaMarkup.replaceAll("\\\\n", "\n")
		WikiModel.toHtml(removeWikiMarkup(html))
	}

	def checkRedirect(html: String): Boolean = {
		val redirectRegex = new Regex("(\\AWEITERLEITUNG)|(\\AREDIRECT)")
		val searchText = Jsoup.parse(html).body.text
		redirectRegex.findFirstIn(searchText) != None
	}

	def extractRedirect(html: String): List[Link] = {
		val anchorList = Jsoup.parse(html).select("a")
		val linksList = mutable.ListBuffer[Link]()
		for (anchor <- anchorList) {
			linksList += Link(anchor.text, parseUrl(anchor.attr("href")), "REDIRECT ".length)
		}
		linksList.toList
	}

	def parseHtml(entry: (WikipediaEntry, String)): ParsedWikipediaEntry = {
		val parsedEntry = ParsedWikipediaEntry(entry._1.title, "", null)
		if (checkRedirect(entry._2)) {
			val doc = Jsoup.parse(entry._2)
			val text = doc.body.text.replaceAll("(\\AWEITERLEITUNG)|(\\AREDIRECT)", "REDIRECT")
			parsedEntry.text = text
			parsedEntry.links = extractRedirect(entry._2)
			return parsedEntry
		}
		val document = removeTags(entry._2)
		val outputTuple = extractLinks(document.body)
		parsedEntry.text = outputTuple._1
		parsedEntry.links = outputTuple._2
		//println(parsedEntry.title)
		//println(parsedEntry.text)
		//println(parsedEntry.links.mkString("\n"))
		parsedEntry
	}

<<<<<<< HEAD
	def removeWikiMarkup(text: String): String = {
		var cleanText = ""
		var depth = 0
		var escaped = false
		for (character <- text) {
			if (!escaped && character == '{')
				depth += 1
			else if (!escaped && character == '}' && depth > 0)
				depth -= 1
			else if (depth == 0)
				cleanText += character
			escaped = character == '\\'
		}
		cleanText
=======
	def combineLinks(entry: ParsedWikipediaEntry, links: List[Link]): ParsedWikipediaEntry = {
		entry.links ++= links
		entry
	}

	def abcd(a: ParsedWikipediaEntry): ParsedWikipediaEntry = {
		println(a)
		a
>>>>>>> 407787e1
	}

	def removeTags(html: String): Document = {
		val doc = Jsoup.parse(html)
		val documentContent = doc
			.select("p")
			.map { element =>
				element.getElementsByClass("reference").remove
				element.select("small").remove
				element.getElementsByAttributeValueStarting("title", "Datei:").remove
				element
			}
		val htmltext = documentContent
			.map(_.toString)
			.mkString("\n")
			.replaceAll("&lt;(/|)gallery&gt;", "") // removes gallery tags
			.replaceAll("<(|/)([^a])>", "") // remove every tag other than anchors
			.replaceAll("<(|/)([^a])>", "")
		Jsoup.parse(htmltext)
	}

	def parseUrl(url: String): String = {
		var cleanedUrl = url
			.replaceAll("%(?![0-9a-fA-F]{2})", "%25")
			.replaceAll("\\+", "%2B")
		try {
			cleanedUrl = URLDecoder.decode(cleanedUrl, "UTF-8")
				.replaceAll("_", " ")
		} catch {
			case e: java.lang.IllegalArgumentException =>
				println(s"IllegalArgumentException for: $cleanedUrl")
				cleanedUrl = url
		}
		cleanedUrl.replaceAll("\\A/", "")
	}

	def extractLinks(body: Element): Tuple2[String, List[Link]] = {
		val linksList = mutable.ListBuffer[Link]()
		var offset = 0
<<<<<<< HEAD
		var startIndex = 0
		val children = body.childNodes

		if(children.isEmpty) {
			return ("", linksList.toList)
		}

		if(children(0).isInstanceOf[TextNode]) {
			startIndex = 1
			var firstChildText = children(0).asInstanceOf[TextNode].text
			while(firstChildText.charAt(0) != body.text.charAt(0)) {
				firstChildText = firstChildText.substring(1)
				if(firstChildText.length == 0) {
					return ("", linksList.toList)
				}
			}
			offset += firstChildText.length
		}

		for(element <- children.slice(startIndex, children.length)) {
=======
		for (element <- body.childNodes) {
>>>>>>> 407787e1
			element match {
				case t: Element =>
					val target = parseUrl(t.attr("href"))
					val source = if(t.text == "") target else t.text
					val link = Link(source, target, offset)
					linksList += link
					offset += t.text.length
				case t: TextNode =>
					offset += t.text.length
				case _ =>
			}
		}
		(body.text, linksList.toList)
	}

	def extractInfoboxLinks(wikitext: String): List[Link] = {
		val linkList = mutable.ListBuffer[Link]()
		linkList.toList
	}

	def main(args: Array[String]): Unit = {
		val conf = new SparkConf()
			.setAppName("Wikipedia Textparser")
			.set("spark.cassandra.connection.host", "172.20.21.11")
		val sc = new SparkContext(conf)

		val wikipedia = sc.cassandraTable[WikipediaReadEntry](keyspace, tablename)
		wikipedia
			.map { entry =>
				val text = entry.text match {
					case Some(string) => string
					case None => ""
				}
				WikipediaEntry(entry.title, text, entry.references)
			}.map(entry => (entry, wikipediaToHtml(entry.text), extractInfoboxLinks(entry.text)))
			.map(element => (parseHtml(element._1, element._2), element._3))
			.map(element => combineLinks(element._1, element._2))
			.saveToCassandra(keyspace, outputTablename)
		sc.stop
	}
}<|MERGE_RESOLUTION|>--- conflicted
+++ resolved
@@ -19,21 +19,20 @@
 	val outputTablename = "parsedwikipedia"
 
 	case class WikipediaReadEntry(title: String,
-								  var text: Option[String],
-								  var references: Map[String, List[String]])
+		var text: Option[String],
+		var references: Map[String, List[String]])
 
 	case class WikipediaEntry(title: String,
-							  var text: String,
-							  var references: Map[String, List[String]])
+		var text: String,
+		var references: Map[String, List[String]])
 
 	case class ParsedWikipediaEntry(title: String,
-									var text: String,
-									var links: List[Link])
+		var text: String,
+		var links: List[Link])
 
 	case class Link(alias: String,
-					var page: String,
-					offset: Int
-				   )
+		var page: String,
+		offset: Int)
 
 	def removeWikiMarkup(text: String): String = {
 		var cleanText = ""
@@ -84,13 +83,9 @@
 		val outputTuple = extractLinks(document.body)
 		parsedEntry.text = outputTuple._1
 		parsedEntry.links = outputTuple._2
-		//println(parsedEntry.title)
-		//println(parsedEntry.text)
-		//println(parsedEntry.links.mkString("\n"))
 		parsedEntry
 	}
 
-<<<<<<< HEAD
 	def removeWikiMarkup(text: String): String = {
 		var cleanText = ""
 		var depth = 0
@@ -105,17 +100,6 @@
 			escaped = character == '\\'
 		}
 		cleanText
-=======
-	def combineLinks(entry: ParsedWikipediaEntry, links: List[Link]): ParsedWikipediaEntry = {
-		entry.links ++= links
-		entry
-	}
-
-	def abcd(a: ParsedWikipediaEntry): ParsedWikipediaEntry = {
-		println(a)
-		a
->>>>>>> 407787e1
-	}
 
 	def removeTags(html: String): Document = {
 		val doc = Jsoup.parse(html)
@@ -154,7 +138,6 @@
 	def extractLinks(body: Element): Tuple2[String, List[Link]] = {
 		val linksList = mutable.ListBuffer[Link]()
 		var offset = 0
-<<<<<<< HEAD
 		var startIndex = 0
 		val children = body.childNodes
 
@@ -175,9 +158,6 @@
 		}
 
 		for(element <- children.slice(startIndex, children.length)) {
-=======
-		for (element <- body.childNodes) {
->>>>>>> 407787e1
 			element match {
 				case t: Element =>
 					val target = parseUrl(t.attr("href"))
@@ -213,9 +193,11 @@
 				}
 				WikipediaEntry(entry.title, text, entry.references)
 			}.map(entry => (entry, wikipediaToHtml(entry.text), extractInfoboxLinks(entry.text)))
-			.map(element => (parseHtml(element._1, element._2), element._3))
-			.map(element => combineLinks(element._1, element._2))
-			.saveToCassandra(keyspace, outputTablename)
+			.map { case (entry, html, infoboxLinks) =>
+				val entry = parseHtml((entry, html))
+				entry.links = entry.links ++ infoboxLinks
+				entry
+			}.saveToCassandra(keyspace, outputTablename)
 		sc.stop
 	}
 }
--- conflicted
+++ resolved
@@ -14,7 +14,7 @@
 object WikipediaTextparser {
 	val keyspace = "wikidumps"
 	val tablename = "wikipedia"
-<<<<<<< HEAD
+
 	val outputTablename = "parsedwikipedia"
 	case class WikipediaReadEntry(
 		title: String,
@@ -36,41 +36,15 @@
 		var page: String,
 		offset: Int
 	)
-=======
-
-	case class WikipediaReadEntry(title: String,
-								  var text: Option[String],
-								  var refs: List[WikipediaLink])
-
-	case class WikipediaLink(alias: String,
-							 pageName: String,
-							 offset: Int)
-
-	case class WikipediaEntry(title: String,
-							  var text: String,
-							  var refs: List[WikipediaLink])
->>>>>>> c38f6c7e
 
 	def wikipediaToHtml(wikipediaMarkup: String): String = {
 		val html = wikipediaMarkup.replaceAll("\\\\n", "\n")
 		WikiModel.toHtml(removeWikiMarkup(html))
 	}
 
-<<<<<<< HEAD
 	def parseHtml(entry : (WikipediaEntry, String)): ParsedWikipediaEntry = {
 		val redirectRegex = new Regex("(\\AWEITERLEITUNG)|(\\AREDIRECT)")
 		val parsedEntry = ParsedWikipediaEntry(entry._1.title, "", null)
-=======
-	def parseHtml(entry: (WikipediaEntry, String)): WikipediaEntry = {
-		val redirectRegex = new Regex("(\\AWEITERLEITUNG)|(\\AREDIRECT)")
-		if (redirectRegex.findFirstIn(Jsoup.parse(entry._2).body.text) != None) {
-			val wikiEntry = entry._1
-			wikiEntry.refs = getLinks(Jsoup.parse(entry._2))
-			wikiEntry.text = "REDIRECT"
-			return wikiEntry
-		}
-
->>>>>>> c38f6c7e
 		val document = removeTags(entry._2)
 		val outputTuple = extractLinks(document.body)
 		parsedEntry.text = outputTuple._1
@@ -116,7 +90,6 @@
 		Jsoup.parse(htmltext)
 	}
 
-<<<<<<< HEAD
 	def parseUrl(url: String): String = {
 		var cleanedUrl = url
 			.replaceAll("%(?![0-9a-fA-F]{2})", "%25")
@@ -130,12 +103,6 @@
 				cleanedUrl = url
 		}
 		cleanedUrl.replaceAll("\\A/", "")
-=======
-	def getLinks(plainText: String, linkPositions: List[WikipediaLinkPosition]): List[WikipediaLink] = {
-		// dummy
-		val links = mutable.ListBuffer[WikipediaLink]()
-		links.toList
->>>>>>> c38f6c7e
 	}
 
 	def extractLinks(body: Element): Tuple2[String, List[Link]] = {

--- conflicted
+++ resolved
@@ -8,29 +8,12 @@
 	val inputArticlesTablename = "parsedwikipedia"
 	val outputTablename = "wikipediaaliases"
 
-<<<<<<< HEAD
-	def identifyAliasOccurrencesInArticle(article: ParsedWikipediaEntry, allAliases: List[String]): AliasOccurrencesInArticle = {
-		val links = scala.collection.mutable.Set[String]()
-		val noLinks = scala.collection.mutable.Set[String]()
-		allAliases
-			.foreach { alias =>
-				if (article.links.exists(link => link.alias == alias))
-					links += alias
-				else if (article.text.get contains alias)
-					noLinks += alias
-			}
-=======
-	case class AliasCounter(alias: String, var linkOccurrences: Int = 0, var totalOccurrences: Int = 0)
-
-	case class AliasOccurrencesInArticle(links: Set[String], noLinks: Set[String])
-
 	def identifyAliasOccurrencesInArticle(article: ParsedWikipediaEntry): AliasOccurrencesInArticle = {
 		val links = article.links
 			.map(_.alias)
 			.toSet
 		val noLinks = article.foundAliases.toSet
 			.filterNot(links)
->>>>>>> 0392117c
 		AliasOccurrencesInArticle(links, noLinks)
 	}
 
@@ -71,12 +54,6 @@
 
 		val sc = new SparkContext(conf)
 		val allArticles = sc.cassandraTable[ParsedWikipediaEntry](keyspace, inputArticlesTablename)
-<<<<<<< HEAD
-		val allAliases = sc.cassandraTable[Alias](keyspace, inputAliasesTablename)
-			.map(_.alias)
-=======
->>>>>>> 0392117c
-
 		countAllAliasOccurrences(allArticles)
 			.saveToCassandra(keyspace, outputTablename)
 

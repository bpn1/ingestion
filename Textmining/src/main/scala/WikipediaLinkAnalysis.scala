import org.apache.spark.{SparkConf, SparkContext}
import com.datastax.spark.connector._
import org.apache.spark.rdd.RDD
import WikipediaTextparser.ParsedWikipediaEntry

object WikipediaLinkAnalysis {
	val keyspace = "wikidumps"
	val inputTablename = "parsedwikipedia"
	val outputLinksTablename = "wikipedialinks"
	val outputPagesTablename = "wikipediapages"

<<<<<<< HEAD
	case class Link(alias: String, pages: String)
=======
	case class Link(alias: String, pages: Map[String, Int])
>>>>>>> 3ad22cd8

	def groupPageNamesByAliases(parsedWikipedia: RDD[ParsedWikipediaEntry]): RDD[Link] = {
		parsedWikipedia
			.flatMap(_.links)
			.map(link => (link.alias, link.page))
			.groupByKey
			.map { case (alias, pageList) =>
				Link(alias, pageList.groupBy(identity).mapValues(_.size))
			}
	}

	def groupAliasesByPageNames(parsedWikipedia: RDD[ParsedWikipediaEntry]): RDD[Link] = {
		parsedWikipedia
			.flatMap(_.links)
			.map(link => (link.page, link.alias))
			.groupByKey
			.map { case (page, aliasList) =>
				Link(page, aliasList.groupBy(identity).mapValues(_.size))
			}
	}

	def probabilityLinkDirectsToPage(link: String, pageName: String, ): Double = {
		val dummy = -1.0
		dummy
	}

	def main(args: Array[String]): Unit = {
		val conf = new SparkConf()
			.setAppName("Wikipedia Link Extraction")
			.set("spark.cassandra.connection.host", "172.20.21.11")
		val sc = new SparkContext(conf)

		val parsedWikipedia = sc.cassandraTable[ParsedWikipediaEntry](keyspace, inputTablename)
		groupPageNamesByAliases(parsedWikipedia)
			.saveToCassandra(keyspace, outputLinksTablename)
		sc.stop
	}
}<|MERGE_RESOLUTION|>--- conflicted
+++ resolved
@@ -9,11 +9,7 @@
 	val outputLinksTablename = "wikipedialinks"
 	val outputPagesTablename = "wikipediapages"
 
-<<<<<<< HEAD
-	case class Link(alias: String, pages: String)
-=======
 	case class Link(alias: String, pages: Map[String, Int])
->>>>>>> 3ad22cd8
 
 	def groupPageNamesByAliases(parsedWikipedia: RDD[ParsedWikipediaEntry]): RDD[Link] = {
 		parsedWikipedia

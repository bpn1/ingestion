--- conflicted
+++ resolved
@@ -1,4 +1,3 @@
-<<<<<<< HEAD
 lazy val root = (project in file(".")).
   settings(
     name := "VersionControl",
@@ -43,48 +42,4 @@
 )
 
 // scalastyle config file
-scalastyleConfig := new File("../scalastyle-config.xml")
-=======
-lazy val root = (project in file(".")).
-  settings(
-    name := "VersionControl",
-    version := "1.0",
-    scalaVersion := "2.10.5",
-    mainClass in Compile := Some("VersionDiff")
-  )
-
-resolvers ++= Seq(
-  "Spark Packages Repo" at "https://dl.bintray.com/spark-packages/maven",
-  "Typesafe Repo" at "http://repo.typesafe.com/typesafe/releases/"
-)
-
-libraryDependencies ++= Seq(
-  "org.apache.spark" %% "spark-core" % "1.6.2",
-  "com.datastax.spark" %% "spark-cassandra-connector" % "1.6.1",
-  "org.apache.spark" % "spark-sql_2.10" % "1.6.2",
-  "com.datastax.cassandra" % "cassandra-driver-core" % "3.1.2",
-  "com.typesafe.play" %% "play-json" % "2.3.0",
-  "org.scalactic" %% "scalactic" % "3.0.1",
-  "org.scalatest" %% "scalatest" % "3.0.1" % "test",
-  "com.holdenkarau" %% "spark-testing-base" % "1.6.1_0.3.3"
-)
-
-// testing settings
-logBuffered in Test := false
-parallelExecution in Test := false
-fork in Test := true
-testOptions in Test := Seq(Tests.Argument(TestFrameworks.ScalaTest, "-oD"), Tests.Argument(TestFrameworks.ScalaTest, "-u", "target/test-reports"))
-javaOptions ++= Seq("-Xms512M", "-Xmx2048M", "-XX:MaxPermSize=2048M", "-XX:+CMSClassUnloadingEnabled")
-
-// fat jar assembly settings
-mergeStrategy in assembly <<= (mergeStrategy in assembly) { (old) => {
-    case PathList("META-INF", xs @ _*) => MergeStrategy.discard
-    case PathList(ps @ _*) if ps.last endsWith "pom.properties" => MergeStrategy.discard
-    case x => MergeStrategy.first
-  }
-}
-
-assemblyShadeRules in assembly := Seq(
-  ShadeRule.rename("com.google.**" -> "shadeio.@1").inAll
-)
->>>>>>> a207a00b
+scalastyleConfig := new File("../scalastyle-config.xml")